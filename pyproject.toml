--- conflicted
+++ resolved
@@ -48,17 +48,6 @@
 [tool.setuptools.package-data]
 "molpipeline" = ["py.typed"]
 
-<<<<<<< HEAD
-[tool.ruff.lint]
-preview = true
-select = ["E", "F", "I", "B", "Q", "S", "W", "D", "DOC", "PL"]
-
-[tool.ruff.lint.per-file-ignores]
-"*.ipynb" = ["PLE1142", "W391"]
-
-[tool.ruff.lint.pylint]
-max-positional-args = 10
-=======
 [dependency-groups]
 dev = [
     "bandit>=1.8.3",
@@ -72,5 +61,4 @@
     "pydocstyle>=6.3.0",
     "pylint>=3.3.6",
     "rdkit-stubs>=0.8",
-]
->>>>>>> 8d3d988f
+]