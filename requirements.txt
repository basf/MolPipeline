--- conflicted
+++ resolved
@@ -6,10 +6,6 @@
 rdkit >= 2023.9.1
 scipy
 setuptools
-<<<<<<< HEAD
-scikit-learn >= 1.4.0
 shap
-=======
 scikit-learn >= 1.6.0
->>>>>>> 00927183
 typing_extensions