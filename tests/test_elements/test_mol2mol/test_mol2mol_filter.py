--- conflicted
+++ resolved
@@ -1,12 +1,6 @@
-<<<<<<< HEAD
-"""Unittest for MolFilter functionality.
-
-MolFilter set flag Molecules as invalid based on the criteria defined in the filter.
-=======
 """Unittest for MolFilters functionality.
 
 MolFilters flag Molecules as invalid based on the criteria defined in the filter.
->>>>>>> c0c4acf8
 
 """
 
