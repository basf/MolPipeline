"""Tests for the MolToFoldedMorganFingerprint pipeline element."""

from __future__ import annotations

import unittest
from typing import Any

import numpy as np
from sklearn.base import clone

from molpipeline import Pipeline
from molpipeline.abstract_pipeline_elements.core import InvalidInstance
from molpipeline.any2mol import SmilesToMol
from molpipeline.mol2any import MolToMorganFP
from tests.utils.fingerprints import fingerprints_to_numpy

test_smiles = [
    "c1ccccc1",
    "c1ccccc1C",
    "NCCOCCCC(=O)O",
]


class TestMol2MorganFingerprint(unittest.TestCase):
    """Unittest for MolToFoldedMorganFingerprint, which calculates folded Morgan Fingerprints."""

<<<<<<< HEAD
    def test_clone(self) -> None:
        """Test if the MolToFoldedMorganFingerprint pipeline element can be constructed.

        Returns
        -------
        None
        """
=======
    def test_can_be_constructed(self) -> None:
        """Test if the MolToFoldedMorganFingerprint pipeline element can be constructed."""
>>>>>>> 75e6dea4
        mol_fp = MolToMorganFP()
        mol_fp_copy = clone(mol_fp)
        self.assertTrue(mol_fp_copy is not mol_fp)
        for key, value in mol_fp.get_params().items():
            self.assertEqual(value, mol_fp_copy.get_params()[key])
        mol_fp_recreated = MolToMorganFP(**mol_fp.get_params())
        for key, value in mol_fp.get_params().items():
            self.assertEqual(value, mol_fp_recreated.get_params()[key])

    def test_counted_bits(self) -> None:
        """Test if the option counted bits works as expected."""
        mol_fp = MolToMorganFP(radius=2, n_bits=1024, return_as="dense")
        smi2mol = SmilesToMol()
        pipeline = Pipeline(
            [
                ("smi2mol", smi2mol),
                ("mol_fp", mol_fp),
            ],
        )
        output_binary = pipeline.fit_transform(test_smiles)
        pipeline.set_params(mol_fp__counted=True)
        output_counted = pipeline.fit_transform(test_smiles)
        self.assertTrue(
            np.all(np.flatnonzero(output_counted) == np.flatnonzero(output_binary))
        )
        self.assertTrue(np.all(output_counted >= output_binary))
        self.assertTrue(np.any(output_counted > output_binary))

    def test_output_types(self) -> None:
        """Test if the output types are correct for counted and binary fingerprints."""
        mol_fp = MolToMorganFP(counted=False)
        self.assertEqual(mol_fp.output_type, "binary")
        mol_fp = MolToMorganFP(counted=True)
        self.assertEqual(mol_fp.output_type, "integer")

    def test_return_value_types(self) -> None:
        """Test equality of different output_types."""
        smi2mol = SmilesToMol()
        sparse_morgan = MolToMorganFP(radius=2, n_bits=1024, return_as="sparse")
        dense_morgan = MolToMorganFP(radius=2, n_bits=1024, return_as="dense")
        explicit_bit_vect_morgan = MolToMorganFP(
            radius=2, n_bits=1024, return_as="explicit_bit_vect"
        )
        sparse_pipeline = Pipeline(
            [
                ("smi2mol", smi2mol),
                ("sparse_morgan", sparse_morgan),
            ],
        )
        dense_pipeline = Pipeline(
            [
                ("smi2mol", smi2mol),
                ("dense_morgan", dense_morgan),
            ],
        )
        explicit_bit_vect_pipeline = Pipeline(
            [
                ("smi2mol", smi2mol),
                ("explicit_bit_vect_morgan", explicit_bit_vect_morgan),
            ],
        )

        sparse_output = sparse_pipeline.fit_transform(test_smiles)
        dense_output = dense_pipeline.fit_transform(test_smiles)
        explicit_bit_vect_morgan_output = explicit_bit_vect_pipeline.fit_transform(
            test_smiles
        )

        self.assertTrue(np.all(sparse_output.toarray() == dense_output))

        self.assertTrue(
            np.equal(
                dense_output,
                np.array(explicit_bit_vect_morgan_output),
            ).all()
        )

    def test_setter_getter(self) -> None:
        """Test if the setters and getters work as expected."""
        mol_fp = MolToMorganFP()
        params: dict[str, Any] = {
            "radius": 2,
            "n_bits": 1024,
            "return_as": "dense",
        }
        mol_fp.set_params(**params)
        self.assertEqual(mol_fp.get_params()["radius"], 2)
        self.assertEqual(mol_fp.get_params()["n_bits"], 1024)
        self.assertEqual(mol_fp.get_params()["return_as"], "dense")

    def test_setter_getter_error_handling(self) -> None:
        """Test if the setters and getters work as expected when errors are encountered."""
        mol_fp = MolToMorganFP()
        params: dict[str, Any] = {
            "radius": 2,
            "n_bits": 1024,
            "return_as": "invalid-option__11!",
        }
        self.assertRaises(ValueError, mol_fp.set_params, **params)

    def test_bit2atom_mapping(self) -> None:
        """Test that the mapping from bits to atom weights works as intended.

        Raises
        ------
        AssertionError
            The SMILES provided by the unit test are invalid.

        """
        n_bits = 2048
        sparse_morgan = MolToMorganFP(radius=2, n_bits=n_bits, return_as="sparse")
        dense_morgan = MolToMorganFP(radius=2, n_bits=n_bits, return_as="dense")
        explicit_bit_vect_morgan = MolToMorganFP(
            radius=2, n_bits=n_bits, return_as="explicit_bit_vect"
        )

        smi2mol = SmilesToMol()
        for test_smi in test_smiles:
            for fp_gen in [sparse_morgan, dense_morgan, explicit_bit_vect_morgan]:
                for counted in [False, True]:
                    mol = smi2mol.transform([test_smi])[0]
                    if isinstance(mol, InvalidInstance):
                        raise AssertionError(f"Invalid molecule: {test_smi}")
                    fp_gen.set_params(counted=counted)
                    fp = fp_gen.transform([mol])
                    mapping = fp_gen.bit2atom_mapping(mol)
                    np_fp = fingerprints_to_numpy(fp)
                    self.assertEqual(np.nonzero(np_fp)[0].shape[0], len(mapping))  # type: ignore

    def test_feature_names(self) -> None:
        """Test if the feature names are correct."""
        mol_fp = MolToMorganFP(n_bits=1024)
        feature_names = mol_fp.feature_names
        self.assertEqual(len(feature_names), 1024)
        # feature names should be unique
        self.assertEqual(len(feature_names), len(set(feature_names)))


if __name__ == "__main__":
    unittest.main()<|MERGE_RESOLUTION|>--- conflicted
+++ resolved
@@ -24,18 +24,8 @@
 class TestMol2MorganFingerprint(unittest.TestCase):
     """Unittest for MolToFoldedMorganFingerprint, which calculates folded Morgan Fingerprints."""
 
-<<<<<<< HEAD
     def test_clone(self) -> None:
-        """Test if the MolToFoldedMorganFingerprint pipeline element can be constructed.
-
-        Returns
-        -------
-        None
-        """
-=======
-    def test_can_be_constructed(self) -> None:
         """Test if the MolToFoldedMorganFingerprint pipeline element can be constructed."""
->>>>>>> 75e6dea4
         mol_fp = MolToMorganFP()
         mol_fp_copy = clone(mol_fp)
         self.assertTrue(mol_fp_copy is not mol_fp)
