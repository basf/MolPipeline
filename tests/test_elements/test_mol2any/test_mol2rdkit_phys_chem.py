"""Test generation of RDKitPhysChem Descriptors."""

import unittest
from pathlib import Path

import numpy as np
import pandas as pd

from molpipeline import ErrorFilter, FilterReinserter, Pipeline
from molpipeline.any2mol import SmilesToMol
from molpipeline.mol2any import MolToRDKitPhysChem
from molpipeline.mol2any.mol2rdkit_phys_chem import DEFAULT_DESCRIPTORS

data_path = Path(__file__).parents[2] / "test_data" / "mol_descriptors.tsv"


class TestMol2RDKitPhyschem(unittest.TestCase):
    """Unittest for MolToRDKitPhysChem, which calculates RDKitPhysChem Descriptors."""

    def test_descriptor_list(self) -> None:
        """Test if the descriptor list is as expected."""
        expected_descriptors = {
            "MaxAbsEStateIndex",
            "MaxEStateIndex",
            "MinAbsEStateIndex",
            "MinEStateIndex",
            "qed",
            "HeavyAtomMolWt",
            "ExactMolWt",
            "NumValenceElectrons",
            "NumRadicalElectrons",
            "MaxPartialCharge",
            "MinPartialCharge",
            "MaxAbsPartialCharge",
            "MinAbsPartialCharge",
            "FpDensityMorgan1",
            "FpDensityMorgan2",
            "FpDensityMorgan3",
            "BCUT2D_MWHI",
            "BCUT2D_MWLOW",
            "BCUT2D_CHGHI",
            "BCUT2D_CHGLO",
            "BCUT2D_LOGPHI",
            "BCUT2D_LOGPLOW",
            "BCUT2D_MRHI",
            "BCUT2D_MRLOW",
            "AvgIpc",
            "BalabanJ",
            "BertzCT",
            "Chi0",
            "Chi0n",
            "Chi0v",
            "Chi1",
            "Chi1n",
            "Chi1v",
            "Chi2n",
            "Chi2v",
            "Chi3n",
            "Chi3v",
            "Chi4n",
            "Chi4v",
            "HallKierAlpha",
            "Kappa1",
            "Kappa2",
            "Kappa3",
            "LabuteASA",
            "PEOE_VSA1",
            "PEOE_VSA10",
            "PEOE_VSA11",
            "PEOE_VSA12",
            "PEOE_VSA13",
            "PEOE_VSA14",
            "PEOE_VSA2",
            "PEOE_VSA3",
            "PEOE_VSA4",
            "PEOE_VSA5",
            "PEOE_VSA6",
            "PEOE_VSA7",
            "PEOE_VSA8",
            "PEOE_VSA9",
            "SMR_VSA1",
            "SMR_VSA10",
            "SMR_VSA2",
            "SMR_VSA3",
            "SMR_VSA4",
            "SMR_VSA5",
            "SMR_VSA6",
            "SMR_VSA7",
            "SMR_VSA8",
            "SMR_VSA9",
            "SlogP_VSA1",
            "SlogP_VSA10",
            "SlogP_VSA11",
            "SlogP_VSA12",
            "SlogP_VSA2",
            "SlogP_VSA3",
            "SlogP_VSA4",
            "SlogP_VSA5",
            "SlogP_VSA6",
            "SlogP_VSA7",
            "SlogP_VSA8",
            "SlogP_VSA9",
            "SPS",
            "TPSA",
            "EState_VSA1",
            "EState_VSA10",
            "EState_VSA11",
            "EState_VSA2",
            "EState_VSA3",
            "EState_VSA4",
            "EState_VSA5",
            "EState_VSA6",
            "EState_VSA7",
            "EState_VSA8",
            "EState_VSA9",
            "VSA_EState1",
            "VSA_EState10",
            "VSA_EState2",
            "VSA_EState3",
            "VSA_EState4",
            "VSA_EState5",
            "VSA_EState6",
            "VSA_EState7",
            "VSA_EState8",
            "VSA_EState9",
            "FractionCSP3",
            "HeavyAtomCount",
            "NHOHCount",
            "NOCount",
            "NumAliphaticCarbocycles",
            "NumAliphaticHeterocycles",
            "NumAliphaticRings",
            "NumAromaticCarbocycles",
            "NumAromaticHeterocycles",
            "NumAromaticRings",
            "NumHAcceptors",
            "NumHDonors",
            "NumHeteroatoms",
            "NumRotatableBonds",
            "NumSaturatedCarbocycles",
            "NumSaturatedHeterocycles",
            "NumSaturatedRings",
            "RingCount",
            "MolLogP",
            "MolMR",
            "fr_Al_COO",
            "fr_Al_OH",
            "fr_Al_OH_noTert",
            "fr_ArN",
            "fr_Ar_COO",
            "fr_Ar_N",
            "fr_Ar_NH",
            "fr_Ar_OH",
            "fr_COO",
            "fr_COO2",
            "fr_C_O",
            "fr_C_O_noCOO",
            "fr_C_S",
            "fr_HOCCN",
            "fr_Imine",
            "fr_NH0",
            "fr_NH1",
            "fr_NH2",
            "fr_N_O",
            "fr_Ndealkylation1",
            "fr_Ndealkylation2",
            "fr_Nhpyrrole",
            "fr_SH",
            "fr_aldehyde",
            "fr_alkyl_carbamate",
            "fr_alkyl_halide",
            "fr_allylic_oxid",
            "fr_amide",
            "fr_amidine",
            "fr_aniline",
            "fr_aryl_methyl",
            "fr_azide",
            "fr_azo",
            "fr_barbitur",
            "fr_benzene",
            "fr_benzodiazepine",
            "fr_bicyclic",
            "fr_diazo",
            "fr_dihydropyridine",
            "fr_epoxide",
            "fr_ester",
            "fr_ether",
            "fr_furan",
            "fr_guanido",
            "fr_halogen",
            "fr_hdrzine",
            "fr_hdrzone",
            "fr_imidazole",
            "fr_imide",
            "fr_isocyan",
            "fr_isothiocyan",
            "fr_ketone",
            "fr_ketone_Topliss",
            "fr_lactam",
            "fr_lactone",
            "fr_methoxy",
            "fr_morpholine",
            "fr_nitrile",
            "fr_nitro",
            "fr_nitro_arom",
            "fr_nitro_arom_nonortho",
            "fr_nitroso",
            "fr_oxazole",
            "fr_oxime",
            "fr_para_hydroxylation",
            "fr_phenol",
            "fr_phenol_noOrthoHbond",
            "fr_phos_acid",
            "fr_phos_ester",
            "fr_piperdine",
            "fr_piperzine",
            "fr_priamide",
            "fr_prisulfonamd",
            "fr_pyridine",
            "fr_quatN",
            "fr_sulfide",
            "fr_sulfonamd",
            "fr_sulfone",
            "fr_term_acetylene",
            "fr_tetrazole",
            "fr_thiazole",
            "fr_thiocyan",
            "fr_thiophene",
            "fr_unbrch_alkane",
            "fr_urea",
            "NumUnspecifiedAtomStereoCenters",
            "NumBridgeheadAtoms",
            "NumAmideBonds",
            "NumHeterocycles",
            "NumAtomStereoCenters",
            "Phi",
            "NumSpiroAtoms",
        }
        self.assertSetEqual(expected_descriptors, set(DEFAULT_DESCRIPTORS))

    def test_descriptor_calculation(self) -> None:
        """Test if the calculation of RDKitPhysChem Descriptors works as expected.

        Compared to precalculated values.

        """
        expected_df = pd.read_csv(data_path, sep="\t")
        descriptor_names = expected_df.drop(columns=["smiles"]).columns.tolist()
        smi2mol = SmilesToMol()
<<<<<<< HEAD
        property_element = MolToRDKitPhysChem(descriptor_list=descriptor_names)
=======
        property_element = MolToRDKitPhysChem(
            standardizer=None,
            descriptor_list=descriptor_names,
        )
>>>>>>> 90933ef8
        pipeline = Pipeline(
            [
                ("smi2mol", smi2mol),
                ("property_element", property_element),
            ],
        )
        smiles = expected_df["smiles"].tolist()
        property_vector = expected_df[descriptor_names].to_numpy()

        output = pipeline.fit_transform(smiles)
        self.assertTrue(np.allclose(output, property_vector))  # add assertion here

<<<<<<< HEAD
=======
    def test_descriptor_normalization(self) -> None:
        """Test if the normalization of RDKitPhysChem Descriptors works as expected."""
        smi2mol = SmilesToMol()
        property_element = MolToRDKitPhysChem(standardizer=StandardScaler())
        pipeline = Pipeline(
            [
                ("smi2mol", smi2mol),
                ("property_element", property_element),
            ],
        )
        # pylint: disable=duplicate-code  # test case molecules are allowed to be duplicated
        smiles = [
            "CC",
            "CCC",
            "CCCO",
            "CCNCO",
            "C(C)CCO",
            "CCO",
            "CCCN",
            "CCCC",
            "CCOC",
            "COO",
        ]
        output = pipeline.fit_transform(smiles)
        non_zero_descriptors = output[:, (np.abs(output).sum(axis=0) != 0)]
        self.assertTrue(
            np.allclose(non_zero_descriptors.mean(axis=0), 0.0),
        )  # add assertion here
        self.assertTrue(np.allclose(non_zero_descriptors.std(axis=0), 1.0))

>>>>>>> 90933ef8
    def test_optional_nan_value_handling(self) -> None:
        """Test the handling of partly failed descriptor calculations."""
        ok_smiles_list = [
            "CC",
            "C(C)CCO",
        ]
        bad_smiles_list = [
            "F[P-](F)(F)(F)(F)F.CCCC[N+]1=CC=CC=C1C",
        ]

        # test with return_with_errors=False
<<<<<<< HEAD
        property_element = MolToRDKitPhysChem(return_with_errors=False)
=======
        property_element = MolToRDKitPhysChem(
            standardizer=None,
            return_with_errors=False,
        )
>>>>>>> 90933ef8

        error_filter = ErrorFilter.from_element_list([property_element])
        error_replacer = FilterReinserter.from_error_filter(
            error_filter,
            fill_value=np.nan,
        )

<<<<<<< HEAD
        # note that we need the error filter and replacer here.
        # Otherwise, the pipeline would fail on any error irrespective of the
        # return_with_errors parameter
=======
        # note that we need the error filter and replacer here. Otherwise, the
        # pipeline would fail on any error irrespective of the return_with_errors
        # parameter
>>>>>>> 90933ef8
        pipeline = Pipeline(
            [
                ("smi2mol", SmilesToMol()),
                ("property_element", property_element),
                ("error_filter", error_filter),
                ("error_replacer", error_replacer),
            ],
        )

        output = pipeline.fit_transform(bad_smiles_list + ok_smiles_list)
        self.assertEqual(len(output), len(bad_smiles_list + ok_smiles_list))
        # check expect-to-fail rows are ALL nan values
        self.assertTrue(
            np.equal(np.isnan(output).all(axis=1), [True, False, False]).all(),
        )
        # check expected-not-to-fail rows contain zero nan values
        self.assertTrue(
            np.equal(np.isnan(output).any(axis=1), [True, False, False]).all(),
        )

        # test with return_with_errors=True
<<<<<<< HEAD
        property_element2 = MolToRDKitPhysChem(return_with_errors=True)
=======
        property_element2 = MolToRDKitPhysChem(
            standardizer=None,
            return_with_errors=True,
        )
>>>>>>> 90933ef8

        error_filter2 = ErrorFilter.from_element_list([property_element2])
        filter_reinserter = FilterReinserter.from_error_filter(
            error_filter2,
            fill_value=np.nan,
        )
        pipeline2 = Pipeline(
            [
                ("smi2mol", SmilesToMol()),
                ("property_element", property_element2),
                ("error_filter", error_filter2),
                ("error_replacer", filter_reinserter),
            ],
        )

        output2 = pipeline2.fit_transform(bad_smiles_list + ok_smiles_list)
        self.assertEqual(len(output2), len(bad_smiles_list + ok_smiles_list))
        # check expect-to-fail rows are ALL nan values
        self.assertTrue(
            np.equal(np.isnan(output2).all(axis=1), [False, False, False]).all(),
        )
        # check expected-not-to-fail rows contain zero nan values
        self.assertTrue(
            np.equal(np.isnan(output2).any(axis=1), [True, False, False]).all(),
        )

    def test_unknown_descriptor_name(self) -> None:
        """Test the handling of unknown descriptor names."""
        self.assertRaises(
            ValueError,
            MolToRDKitPhysChem,
            descriptor_list=["__NotADescriptor11Name:)"],
        )

    def test_exception_handling(self) -> None:
        """Test exception handling during descriptor calculation."""
        pipeline = Pipeline(
            [
                ("smi2mol", SmilesToMol()),
                (
                    "property_element",
                    MolToRDKitPhysChem(
<<<<<<< HEAD
=======
                        standardizer=None,
>>>>>>> 90933ef8
                        return_with_errors=True,
                        log_exceptions=False,
                    ),
                ),
            ],
        )

        # Without exception handling [HH] would raise a division-by-zero exception
        # because it has 0 heavy atoms
        output = pipeline.fit_transform(["[HH]"])
        self.assertTrue(output.shape == (1, len(DEFAULT_DESCRIPTORS)))

    def test_empty_result(self) -> None:
        """Test that an empty result does not crash the pipeline."""
        # test with a molecule that fails the PhysChem calculation and without
        # standardizer
        pipeline = Pipeline(
            [
                ("smi2mol", SmilesToMol()),
                (
                    "property_element",
                    MolToRDKitPhysChem(standardizer=None),  # no standardizer
                ),
            ],
        )
        pipeline.fit_transform(
            [
                "C1=NC(N)=[Se]=C1",  # fails PhysChem calculation
            ],
        )
        self.assertIsNotNone(pipeline)  # test for ruff to not have a staticmethod

        # test with a molecule that fails the PhysChem calculation and with standardizer
        pipeline = Pipeline(
            [
                ("smi2mol", SmilesToMol()),
                (
                    "property_element",
                    MolToRDKitPhysChem(
                        standardizer=StandardScaler(),
                    ),  # with standardizer
                ),
                # error filter is needed here, because the MolToRDKitPhysChem doesn't
                # check if the input to the standardizer contains InvalidInstances
                ("error_filter", ErrorFilter(filter_everything=True)),
            ],
        )
        pipeline.fit_transform(
            [
                "C1=NC(N)=[Se]=C1",  # fails PhysChem calculation
            ],
        )
        self.assertIsNotNone(pipeline)  # test for ruff to not have a staticmethod

    def test_empty_descriptor_list(self) -> None:
        """Test that an empty descriptor list raises ValueError."""
        with self.assertRaises(ValueError) as context:
            MolToRDKitPhysChem(descriptor_list=[])
        self.assertTrue(
            str(context.exception).startswith("Empty descriptor_list is not allowed"),
        )


if __name__ == "__main__":
    unittest.main()<|MERGE_RESOLUTION|>--- conflicted
+++ resolved
@@ -247,14 +247,9 @@
         expected_df = pd.read_csv(data_path, sep="\t")
         descriptor_names = expected_df.drop(columns=["smiles"]).columns.tolist()
         smi2mol = SmilesToMol()
-<<<<<<< HEAD
-        property_element = MolToRDKitPhysChem(descriptor_list=descriptor_names)
-=======
         property_element = MolToRDKitPhysChem(
-            standardizer=None,
             descriptor_list=descriptor_names,
         )
->>>>>>> 90933ef8
         pipeline = Pipeline(
             [
                 ("smi2mol", smi2mol),
@@ -267,39 +262,6 @@
         output = pipeline.fit_transform(smiles)
         self.assertTrue(np.allclose(output, property_vector))  # add assertion here
 
-<<<<<<< HEAD
-=======
-    def test_descriptor_normalization(self) -> None:
-        """Test if the normalization of RDKitPhysChem Descriptors works as expected."""
-        smi2mol = SmilesToMol()
-        property_element = MolToRDKitPhysChem(standardizer=StandardScaler())
-        pipeline = Pipeline(
-            [
-                ("smi2mol", smi2mol),
-                ("property_element", property_element),
-            ],
-        )
-        # pylint: disable=duplicate-code  # test case molecules are allowed to be duplicated
-        smiles = [
-            "CC",
-            "CCC",
-            "CCCO",
-            "CCNCO",
-            "C(C)CCO",
-            "CCO",
-            "CCCN",
-            "CCCC",
-            "CCOC",
-            "COO",
-        ]
-        output = pipeline.fit_transform(smiles)
-        non_zero_descriptors = output[:, (np.abs(output).sum(axis=0) != 0)]
-        self.assertTrue(
-            np.allclose(non_zero_descriptors.mean(axis=0), 0.0),
-        )  # add assertion here
-        self.assertTrue(np.allclose(non_zero_descriptors.std(axis=0), 1.0))
-
->>>>>>> 90933ef8
     def test_optional_nan_value_handling(self) -> None:
         """Test the handling of partly failed descriptor calculations."""
         ok_smiles_list = [
@@ -311,14 +273,9 @@
         ]
 
         # test with return_with_errors=False
-<<<<<<< HEAD
-        property_element = MolToRDKitPhysChem(return_with_errors=False)
-=======
         property_element = MolToRDKitPhysChem(
-            standardizer=None,
             return_with_errors=False,
         )
->>>>>>> 90933ef8
 
         error_filter = ErrorFilter.from_element_list([property_element])
         error_replacer = FilterReinserter.from_error_filter(
@@ -326,15 +283,9 @@
             fill_value=np.nan,
         )
 
-<<<<<<< HEAD
         # note that we need the error filter and replacer here.
         # Otherwise, the pipeline would fail on any error irrespective of the
         # return_with_errors parameter
-=======
-        # note that we need the error filter and replacer here. Otherwise, the
-        # pipeline would fail on any error irrespective of the return_with_errors
-        # parameter
->>>>>>> 90933ef8
         pipeline = Pipeline(
             [
                 ("smi2mol", SmilesToMol()),
@@ -356,14 +307,9 @@
         )
 
         # test with return_with_errors=True
-<<<<<<< HEAD
-        property_element2 = MolToRDKitPhysChem(return_with_errors=True)
-=======
         property_element2 = MolToRDKitPhysChem(
-            standardizer=None,
             return_with_errors=True,
         )
->>>>>>> 90933ef8
 
         error_filter2 = ErrorFilter.from_element_list([property_element2])
         filter_reinserter = FilterReinserter.from_error_filter(
@@ -406,10 +352,6 @@
                 (
                     "property_element",
                     MolToRDKitPhysChem(
-<<<<<<< HEAD
-=======
-                        standardizer=None,
->>>>>>> 90933ef8
                         return_with_errors=True,
                         log_exceptions=False,
                     ),
@@ -431,7 +373,7 @@
                 ("smi2mol", SmilesToMol()),
                 (
                     "property_element",
-                    MolToRDKitPhysChem(standardizer=None),  # no standardizer
+                    MolToRDKitPhysChem(),
                 ),
             ],
         )
@@ -442,27 +384,6 @@
         )
         self.assertIsNotNone(pipeline)  # test for ruff to not have a staticmethod
 
-        # test with a molecule that fails the PhysChem calculation and with standardizer
-        pipeline = Pipeline(
-            [
-                ("smi2mol", SmilesToMol()),
-                (
-                    "property_element",
-                    MolToRDKitPhysChem(
-                        standardizer=StandardScaler(),
-                    ),  # with standardizer
-                ),
-                # error filter is needed here, because the MolToRDKitPhysChem doesn't
-                # check if the input to the standardizer contains InvalidInstances
-                ("error_filter", ErrorFilter(filter_everything=True)),
-            ],
-        )
-        pipeline.fit_transform(
-            [
-                "C1=NC(N)=[Se]=C1",  # fails PhysChem calculation
-            ],
-        )
-        self.assertIsNotNone(pipeline)  # test for ruff to not have a staticmethod
 
     def test_empty_descriptor_list(self) -> None:
         """Test that an empty descriptor list raises ValueError."""
