--- conflicted
+++ resolved
@@ -24,18 +24,8 @@
 class TestMol2PathFingerprint(unittest.TestCase):
     """Unittest for Mol2PathFP, which calculates the RDKit Path Fingerprint."""
 
-<<<<<<< HEAD
     def test_clone(self) -> None:
-        """Test if the Mol2PathFP pipeline element can be cloned.
-
-        Returns
-        -------
-        None
-        """
-=======
-    def test_can_be_constructed(self) -> None:
-        """Test if the Mol2PathFP pipeline element can be constructed."""
->>>>>>> 75e6dea4
+        """Test if the Mol2PathFP pipeline element can be cloned."""
         mol_fp = Mol2PathFP()
         mol_fp_copy = clone(mol_fp)
         self.assertTrue(mol_fp_copy is not mol_fp)
