"""Tests for the MolToPathFingerprint pipeline element."""

from __future__ import annotations

import unittest
from typing import Any

import numpy as np
from sklearn.base import clone

from molpipeline import Pipeline
from molpipeline.abstract_pipeline_elements.core import InvalidInstance
from molpipeline.any2mol import SmilesToMol
from molpipeline.mol2any import Mol2PathFP

# pylint: disable=duplicate-code

test_smiles = [
    "c1ccccc1",
    "c1ccccc1C",
    "NCCOCCCC(=O)O",
]


class TestMol2PathFingerprint(unittest.TestCase):
    """Unittest for Mol2PathFP, which calculates the RDKit Path Fingerprint."""

    def test_clone(self) -> None:
        """Test if the Mol2PathFP pipeline element can be cloned."""
        mol_fp = Mol2PathFP()
        mol_fp_copy = clone(mol_fp)
        self.assertTrue(mol_fp_copy is not mol_fp)
        for key, value in mol_fp.get_params().items():
            self.assertEqual(value, mol_fp_copy.get_params()[key])
        mol_fp_recreated = Mol2PathFP(**mol_fp.get_params())
        for key, value in mol_fp.get_params().items():
            self.assertEqual(value, mol_fp_recreated.get_params()[key])

    def test_output_types(self) -> None:
        """Test equality of different output_types."""
        smi2mol = SmilesToMol()
        sparse_path_fp = Mol2PathFP(n_bits=1024, return_as="sparse")
        dense_path_fp = Mol2PathFP(n_bits=1024, return_as="dense")
<<<<<<< HEAD
        explicit_bit_vect_path_fp = Mol2PathFP(
            n_bits=1024,
            return_as="explicit_bit_vect",
        )
=======
        rdkit_vect_path_fp = Mol2PathFP(n_bits=1024, return_as="rdkit")
>>>>>>> 90933ef8
        sparse_pipeline = Pipeline(
            [
                ("smi2mol", smi2mol),
                ("sparse_path_fp", sparse_path_fp),
            ],
        )
        dense_pipeline = Pipeline(
            [
                ("smi2mol", smi2mol),
                ("dense_path_fp", dense_path_fp),
            ],
        )
        rdkit_vect_pipeline = Pipeline(
            [
                ("smi2mol", smi2mol),
                ("rdkit_vect_path_fp", rdkit_vect_path_fp),
            ],
        )

        sparse_output = sparse_pipeline.fit_transform(test_smiles)
        dense_output = dense_pipeline.fit_transform(test_smiles)
<<<<<<< HEAD
        explicit_bit_vect_path_fp_output = explicit_bit_vect_pipeline.fit_transform(
            test_smiles,
        )
=======
        rdkit_vect_path_fp_output = rdkit_vect_pipeline.fit_transform(test_smiles)
>>>>>>> 90933ef8

        self.assertTrue(np.all(sparse_output.toarray() == dense_output))

        self.assertTrue(
            np.equal(
                dense_output,
<<<<<<< HEAD
                np.array(explicit_bit_vect_path_fp_output),
=======
                np.array(rdkit_vect_path_fp_output),
>>>>>>> 90933ef8
            ).all(),
        )

    def test_counted_bits(self) -> None:
        """Test if the option counted bits works as expected."""
        mol_fp = Mol2PathFP(n_bits=1024, return_as="dense")
        smi2mol = SmilesToMol()
        pipeline = Pipeline(
            [
                ("smi2mol", smi2mol),
                ("mol_fp", mol_fp),
            ],
        )
        output_binary = pipeline.fit_transform(test_smiles)
        pipeline.set_params(mol_fp__counted=True)
        output_counted = pipeline.fit_transform(test_smiles)
        self.assertTrue(
            np.all(np.flatnonzero(output_counted) == np.flatnonzero(output_binary)),
        )
        self.assertTrue(np.all(output_counted >= output_binary))
        self.assertTrue(np.any(output_counted > output_binary))

    def test_setter_getter(self) -> None:
        """Test if the setters and getters work as expected."""
        mol_fp = Mol2PathFP()
        params: dict[str, Any] = {
            "min_path": 10,
            "max_path": 12,
            "use_hs": False,
            "branched_paths": False,
            "use_bond_order": False,
            "count_simulation": True,
            "num_bits_per_feature": 4,
            "counted": True,
            "n_bits": 1024,
        }
        mol_fp.set_params(**params)
        self.assertEqual(mol_fp.get_params()["min_path"], 10)
        self.assertEqual(mol_fp.get_params()["max_path"], 12)
        self.assertEqual(mol_fp.get_params()["use_hs"], False)
        self.assertEqual(mol_fp.get_params()["branched_paths"], False)
        self.assertEqual(mol_fp.get_params()["use_bond_order"], False)
        self.assertEqual(mol_fp.get_params()["count_simulation"], True)
        self.assertEqual(mol_fp.get_params()["num_bits_per_feature"], 4)
        self.assertEqual(mol_fp.get_params()["counted"], True)
        self.assertEqual(mol_fp.get_params()["n_bits"], 1024)

<<<<<<< HEAD
    def test_setter_invalid_input(self) -> None:
        """Test if the setters raise an error for invalid input."""
=======
    def test_setter_getter_error_handling(self) -> None:
        """Test the setters and getters work as expected when errors are encountered."""
>>>>>>> 90933ef8
        mol_fp = Mol2PathFP()
        params: dict[str, Any] = {
            "min_path": 2,
            "n_bits": 1024,
            "return_as": "invalid-option",
        }
        self.assertRaises(ValueError, mol_fp.set_params, **params)

    def test_feature_names(self) -> None:
        """Test if the feature names are correct."""
        mol_fp = Mol2PathFP(n_bits=1024)
        feature_names = mol_fp.feature_names
        self.assertEqual(len(feature_names), 1024)
        # feature names should be unique
        self.assertEqual(len(feature_names), len(set(feature_names)))

    def test_bit_mapping(self) -> None:
        """Test if the mapped bits are identical to the original bits.

        Raises
        ------
        AssertionError
            The SMILES provided by the unit test are invalid.

        """
        mol_fp = Mol2PathFP(n_bits=1024)

        for smiles in test_smiles:
            mol = SmilesToMol().transform([smiles])[0]
            if isinstance(mol, InvalidInstance):
                raise AssertionError(f"Invalid molecule: {smiles}")
            fp = mol_fp.transform([mol])
            explained_bits = mol_fp.bit2atom_mapping(mol)
            self.assertEqual(fp[0].nonzero()[1].shape[0], len(explained_bits))
            self.assertEqual(sorted(fp[0].nonzero()[1]), sorted(explained_bits.keys()))


if __name__ == "__main__":
    unittest.main()<|MERGE_RESOLUTION|>--- conflicted
+++ resolved
@@ -41,14 +41,7 @@
         smi2mol = SmilesToMol()
         sparse_path_fp = Mol2PathFP(n_bits=1024, return_as="sparse")
         dense_path_fp = Mol2PathFP(n_bits=1024, return_as="dense")
-<<<<<<< HEAD
-        explicit_bit_vect_path_fp = Mol2PathFP(
-            n_bits=1024,
-            return_as="explicit_bit_vect",
-        )
-=======
         rdkit_vect_path_fp = Mol2PathFP(n_bits=1024, return_as="rdkit")
->>>>>>> 90933ef8
         sparse_pipeline = Pipeline(
             [
                 ("smi2mol", smi2mol),
@@ -70,24 +63,16 @@
 
         sparse_output = sparse_pipeline.fit_transform(test_smiles)
         dense_output = dense_pipeline.fit_transform(test_smiles)
-<<<<<<< HEAD
-        explicit_bit_vect_path_fp_output = explicit_bit_vect_pipeline.fit_transform(
+        rdkit_vect_path_fp_output = rdkit_vect_pipeline.fit_transform(
             test_smiles,
         )
-=======
-        rdkit_vect_path_fp_output = rdkit_vect_pipeline.fit_transform(test_smiles)
->>>>>>> 90933ef8
 
         self.assertTrue(np.all(sparse_output.toarray() == dense_output))
 
         self.assertTrue(
             np.equal(
                 dense_output,
-<<<<<<< HEAD
-                np.array(explicit_bit_vect_path_fp_output),
-=======
                 np.array(rdkit_vect_path_fp_output),
->>>>>>> 90933ef8
             ).all(),
         )
 
@@ -135,13 +120,8 @@
         self.assertEqual(mol_fp.get_params()["counted"], True)
         self.assertEqual(mol_fp.get_params()["n_bits"], 1024)
 
-<<<<<<< HEAD
     def test_setter_invalid_input(self) -> None:
-        """Test if the setters raise an error for invalid input."""
-=======
-    def test_setter_getter_error_handling(self) -> None:
-        """Test the setters and getters work as expected when errors are encountered."""
->>>>>>> 90933ef8
+        """Test the setters raise an error for invalid input."""
         mol_fp = Mol2PathFP()
         params: dict[str, Any] = {
             "min_path": 2,
