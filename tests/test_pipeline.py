--- conflicted
+++ resolved
@@ -124,11 +124,7 @@
             ],
         )
         generated_smiles = salt_remover_pipeline.transform(smiles_with_salt_list)
-<<<<<<< HEAD
-        for generated_smiles, smiles_without_salt in zip(
-=======
         for generated_smi, smiles_without_salt in zip(
->>>>>>> 90933ef8
             generated_smiles,
             smiles_without_salt_list,
             strict=True,
