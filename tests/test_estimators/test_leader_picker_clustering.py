--- conflicted
+++ resolved
@@ -96,15 +96,11 @@
                     ("auto2mol", AutoToMol()),
                     (
                         "morgan2",
-<<<<<<< HEAD
                         MolToMorganFP(
-                            return_as="explicit_bit_vect",
+                            return_as="rdkit",
                             n_bits=1024,
                             radius=2,
                         ),
-=======
-                        MolToMorganFP(return_as="rdkit", n_bits=1024, radius=2),
->>>>>>> 90933ef8
                     ),
                     ("leader_picker", leader_picker),
                 ],
