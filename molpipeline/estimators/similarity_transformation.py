--- conflicted
+++ resolved
@@ -2,16 +2,12 @@
 
 from __future__ import annotations
 
-<<<<<<< HEAD
-from typing import Any, Self
-=======
 from typing import TYPE_CHECKING, Any, Self
 
 try:
     from typing import override  # type: ignore
 except ImportError:
     from typing_extensions import override
->>>>>>> 90933ef8
 
 from scipy.sparse import csr_matrix
 from sklearn.base import BaseEstimator, TransformerMixin
