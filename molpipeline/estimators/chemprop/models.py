"""Wrapper for Chemprop to make it compatible with scikit-learn."""

from collections.abc import Sequence
from typing import Any, Self
<<<<<<< HEAD
=======

try:
    from typing import override  # type: ignore[attr-defined]
except ImportError:
    from typing_extensions import override
>>>>>>> 62597783

import numpy as np
import numpy.typing as npt
from loguru import logger
from sklearn.base import clone
from sklearn.utils._tags import (
    ClassifierTags,  # noqa: PLC2701
    RegressorTags,  # noqa: PLC2701
    Tags,
)
from sklearn.utils.metaestimators import available_if

try:
    from chemprop.data import MoleculeDataset, build_dataloader
    from chemprop.nn.predictors import BinaryClassificationFFNBase
    from lightning import pytorch as pl
except ImportError as error:
    logger.error(
        "Chemprop is not installed. Please install it using `pip install chemprop`.",
    )
    logger.info(error)


from molpipeline.estimators.chemprop.abstract import ABCChemprop
from molpipeline.estimators.chemprop.component_wrapper import (
    MPNN,
    BinaryClassificationFFN,
    BondMessagePassing,
    MulticlassClassificationFFN,
    RegressionFFN,
    SumAggregation,
)
from molpipeline.estimators.chemprop.neural_fingerprint import ChempropNeuralFP


class ChempropModel(ABCChemprop):
    """Wrap Chemprop in a sklearn like Estimator."""

    _classes_: npt.NDArray[np.int_] | None

    def __init__(
        self,
        model: MPNN,
        lightning_trainer: pl.Trainer | None = None,
        batch_size: int = 64,
        n_jobs: int = 1,
        **kwargs: Any,
    ) -> None:
        """Initialize the chemprop abstract model.

        Parameters
        ----------
        model : MPNN
            The chemprop model to wrap.
        lightning_trainer : pl.Trainer, optional
            The lightning trainer to use, by default None
        batch_size : int, optional (default=64)
            The batch size to use.
        n_jobs : int, optional (default=1)
            The number of jobs to use.
        kwargs : Any
            Parameters set using `set_params`.
            Can be used to modify components of the model.

        """
        super().__init__(
            model=model,
            lightning_trainer=lightning_trainer,
            batch_size=batch_size,
            n_jobs=n_jobs,
            **kwargs,
        )
        self._classes_ = None

    @property
    def classes_(self) -> npt.NDArray[np.int_]:
        """Return the classes.

        Raises
        ------
        ValueError
            If the model is not a classifier.
        ValueError
            If the classes are not set.

        """
        if not self._is_classifier():
            raise ValueError("Model is not a classifier.")
        if self._classes_ is None:
            raise ValueError("Classes are not set.")
        return self._classes_

    @property
    def _estimator_type(self) -> str:
        """Return the estimator type."""
        if self._is_classifier():
            return "classifier"
        return "regressor"

    def _is_binary_classifier(self) -> bool:
        """Check if the model is a binary classifier.

        Returns
        -------
        bool
            True if the model is a binary classifier, False otherwise.

        """
        return isinstance(self.model.predictor, BinaryClassificationFFNBase)

    def _is_multiclass_classifier(self) -> bool:
        """Check if the model is a multiclass classifier.

        Returns
        -------
        bool
            True if the model is a multiclass classifier, False otherwise.

        """
        return isinstance(self.model.predictor, MulticlassClassificationFFN)

    def _is_classifier(self) -> bool:
        """Check if the model is a classifier.

        Returns
        -------
        bool
            True if the model is a classifier, False otherwise.

        """
        return self._is_binary_classifier() or self._is_multiclass_classifier()

    def __sklearn_tags__(self) -> Tags:  # noqa: PLW3201
        """Return the sklearn tags.

        Returns
        -------
        Tags
            The sklearn tags for the model.

        """
        tags = super().__sklearn_tags__()
        if self._is_classifier():
            tags.estimator_type = "classifier"
            tags.classifier_tags = ClassifierTags()
        else:
            tags.estimator_type = "regressor"
            tags.regressor_tags = RegressorTags()
        tags.target_tags.required = True
        return tags

    def _predict(
        self,
        X: MoleculeDataset,  # pylint: disable=invalid-name  # noqa: N803
    ) -> npt.NDArray[np.float64]:
        """Predict the labels.

        Parameters
        ----------
        X : MoleculeDataset
            The input data.

        Raises
        ------
        AssertionError
            If the predictions do not have the same length as the input dataset.
        ValueError
            If the model is a binary classifier and the predictions do not have the
            correct shape.

        Returns
        -------
        npt.NDArray[np.float64]
            The predictions for the input data.

        """
        self.model.eval()
        test_data = build_dataloader(X, num_workers=self.n_jobs, shuffle=False)
        predictions = self.lightning_trainer.predict(self.model, test_data)
        prediction_array = np.vstack(predictions)  # type: ignore
        if prediction_array.shape[1] == 1:
            prediction_array = prediction_array.squeeze(axis=1)
        # Check if the predictions have the same length as the input dataset
        if prediction_array.shape[0] != len(X):
            raise AssertionError(
                "Predictions should have the same length as the input dataset.",
            )

        # If the model is a binary classifier, return the probability of the pos class
        if self._is_binary_classifier() and prediction_array.ndim != 1:
            raise ValueError(
                "Binary classification model should output a single probability.",
            )
        return prediction_array

    @override
    def fit(
        self,
        X: MoleculeDataset,
        y: Sequence[int | float] | npt.NDArray[np.int_ | np.float64],
    ) -> Self:
        """Fit the model to the data.

        Parameters
        ----------
        X : MoleculeDataset
            The input data.
        y : Sequence[int | float] | npt.NDArray[np.int_ | np.float64]
            The target data.

        Returns
        -------
        Self
            The fitted model.

        """
        if self._is_classifier():
            self._classes_ = np.unique(y)
        return super().fit(X, y)

    @override
    def predict(
        self,
        X: MoleculeDataset,  # pylint: disable=invalid-name
    ) -> npt.NDArray[np.float64]:
        """Predict the output.

        Parameters
        ----------
        X : MoleculeDataset
            The input data.

        Returns
        -------
        npt.NDArray[np.float64]
            The predictions for the input data.

        """
        predictions = self._predict(X)
        if self._is_binary_classifier():
            pred = np.zeros(len(predictions))
            pred[predictions > 0.5] = 1  # noqa: PLR2004
            return pred

        if self._is_multiclass_classifier():
            return np.argmax(predictions, axis=1)

        return predictions

    @override
    @available_if(_is_classifier)
    def predict_proba(
        self,
        X: MoleculeDataset,  # pylint: disable=invalid-name
    ) -> npt.NDArray[np.float64]:
        """Predict the probabilities.

        Parameters
        ----------
        X : MoleculeDataset
            The input data.

        Returns
        -------
        npt.NDArray[np.float64]
            The probabilities of the input data.

        """
        if self._is_binary_classifier():
            proba_class_1 = self._predict(X)
            return np.vstack([1 - proba_class_1, proba_class_1]).T
        return self._predict(X)

    def to_encoder(self) -> ChempropNeuralFP:
        """Return the encoder for the model.

        Returns
        -------
        ChempropNeuralFP
            The encoder for the model.

        """
        return ChempropNeuralFP(
            model=clone(self.model),  # type: ignore
            lightning_trainer=self.lightning_trainer,
            batch_size=self.batch_size,
            n_jobs=self.n_jobs,
            disable_fitting=True,
        )


class ChempropClassifier(ChempropModel):
    """Chemprop model with default parameters for binary classification tasks."""

    def __init__(
        self,
        model: MPNN | None = None,
        lightning_trainer: pl.Trainer | None = None,
        batch_size: int = 64,
        n_jobs: int = 1,
        **kwargs: Any,
    ) -> None:
        """Initialize the chemprop classifier model.

        Parameters
        ----------
        model : MPNN | None, optional
            The chemprop model to wrap. If None, a default model will be used.
        lightning_trainer : pl.Trainer, optional
            The lightning trainer to use, by default None
        batch_size : int, optional (default=64)
            The batch size to use.
        n_jobs : int, optional (default=1)
            The number of jobs to use.
        kwargs : Any
            Parameters set using `set_params`.
            Can be used to modify components of the model.

        Raises
        ------
        ValueError
            If the model's predictor is not a binary classifier.

        """
        if model is None:
            bond_encoder = BondMessagePassing()
            agg = SumAggregation()
            predictor = BinaryClassificationFFN()
            model = MPNN(message_passing=bond_encoder, agg=agg, predictor=predictor)
        super().__init__(
            model=model,
            lightning_trainer=lightning_trainer,
            batch_size=batch_size,
            n_jobs=n_jobs,
            **kwargs,
        )
        if not self._is_binary_classifier():
            raise ValueError("ChempropClassifier should be a binary classifier.")

    def set_params(self, **params: Any) -> Self:
        """Set the parameters of the model and check if it is a binary classifier.

        Parameters
        ----------
        **params
            The parameters to set.

        Raises
        ------
        ValueError
            If the model's predictor is not a binary classifier.

        Returns
        -------
        Self
            The model with the new parameters.

        """
        super().set_params(**params)
        if not self._is_binary_classifier():
            raise ValueError("ChempropClassifier should be a binary classifier.")
        return self


class ChempropRegressor(ChempropModel):
    """Chemprop model with default parameters for regression tasks."""

    def __init__(
        self,
        model: MPNN | None = None,
        lightning_trainer: pl.Trainer | None = None,
        n_tasks: int = 1,
        batch_size: int = 64,
        n_jobs: int = 1,
        **kwargs: Any,
    ) -> None:
        """Initialize the chemprop regressor model.

        Parameters
        ----------
        model : MPNN | None, optional
            The chemprop model to wrap. If None, a default model will be used.
        lightning_trainer : pl.Trainer, optional
            The lightning trainer to use, by default None
        n_tasks : int
            The number of tasks for the regressor, e.g. number of target variables.
        batch_size : int, optional (default=64)
            The batch size to use.
        n_jobs : int, optional (default=1)
            The number of jobs to use.
        kwargs : Any
            Parameters set using `set_params`.
            Can be used to modify components of the model.

        """
        if model is None:
            bond_encoder = BondMessagePassing()
            agg = SumAggregation()
            predictor = RegressionFFN(n_tasks=n_tasks)
            model = MPNN(message_passing=bond_encoder, agg=agg, predictor=predictor)
        super().__init__(
            model=model,
            lightning_trainer=lightning_trainer,
            batch_size=batch_size,
            n_jobs=n_jobs,
            **kwargs,
        )
        self.n_tasks = n_tasks


class ChempropMulticlassClassifier(ChempropModel):
    """Chemprop model with default parameters for multiclass classification tasks."""

    def __init__(
        self,
        n_classes: int,
        model: MPNN | None = None,
        lightning_trainer: pl.Trainer | None = None,
        batch_size: int = 64,
        n_jobs: int = 1,
        **kwargs: Any,
    ) -> None:
        """Initialize the chemprop multiclass model.

        Parameters
        ----------
        n_classes : int
            The number of classes for the classifier.
        model : MPNN | None, optional
            The chemprop model to wrap. If None, a default model will be used.
        lightning_trainer : pl.Trainer, optional
            The lightning trainer to use, by default None
        batch_size : int, optional (default=64)
            The batch size to use.
        n_jobs : int, optional (default=1)
            The number of jobs to use.
        kwargs : Any
            Parameters set using `set_params`.
            Can be used to modify components of the model.

        Raises
        ------
        AttributeError
            If the passed model.predictor does not have an attribute n_classes.
        ValueError
            If the number of classes in the predictor does not match the number of
            classes given as attribute.

        """
        if model is None:
            bond_encoder = BondMessagePassing()
            agg = SumAggregation()
            predictor = MulticlassClassificationFFN(n_classes=n_classes)
            model = MPNN(message_passing=bond_encoder, agg=agg, predictor=predictor)
        if not hasattr(model.predictor, "n_classes"):
            raise AttributeError(
                "The predictor does not have an attribute n_classes. Please use a "
                "MulticlassClassificationFFN predictor or define n_classes.",
            )
        if n_classes != model.predictor.n_classes:
            raise ValueError(
                "The number of classes in the predictor does not match the number of "
                "classes.",
            )
        super().__init__(
            model=model,
            lightning_trainer=lightning_trainer,
            batch_size=batch_size,
            n_jobs=n_jobs,
            **kwargs,
        )
        self._is_valid_multiclass_classifier()

    @property
    def n_classes(self) -> int:
        """Return the number of classes."""
        return self.model.predictor.n_classes

    @n_classes.setter
    def n_classes(self, n_classes: int) -> None:
        """Set the number of classes.

        Parameters
        ----------
        n_classes : int
            number of classes

        """
        self.model.predictor.n_classes = n_classes
        self.model.reinitialize_network()

    def set_params(self, **params: Any) -> Self:
        """Set the parameters of the model and check if it is a multiclass classifier.

        Parameters
        ----------
        **params
            The parameters to set.

        Raises
        ------
        ValueError
            If the model's predictor or the number of classes are invalid.

        Returns
        -------
        Self
            The model with the new parameters.

        """
        super().set_params(**params)
        if not self._is_valid_multiclass_classifier():
            raise ValueError(
                "The model's predictor or the number of classes are invalid. "
                "Use a multiclass predictor and more than 2 classes.",
            )
        return self

    @override
    def fit(
        self,
        X: MoleculeDataset,
        y: Sequence[int | float] | npt.NDArray[np.int_ | np.float64],
    ) -> Self:
        """Fit the model to the data.

        Parameters
        ----------
        X : MoleculeDataset
            The input data.
        y : Sequence[int | float] | npt.NDArray[np.int_ | np.float64]
            The target data.

        Returns
        -------
        Self
            The fitted model.

        """
        self._check_correct_input(y)
        return super().fit(X, y)

    def _check_correct_input(
        self,
        y: Sequence[int | float] | npt.NDArray[np.int_ | np.float64],
    ) -> None:
        """Check if the input for the multi-class classifier is correct.

        Parameters
        ----------
        y : Sequence[int | float] | npt.NDArray[np.int_ | np.float64]
            Indended classes for the dataset

        Raises
        ------
        ValueError
            If the classes found in y are not matching n_classes or if the class labels
            do not start from 0 to n_classes-1.

        """
        unique_y = np.unique(y)
        log = []
        if self.n_classes != len(unique_y):
            log.append(
                f"Given number of classes in init (n_classes) does not match the "
                f"number of unique classes (found {unique_y}) in the target data.",
            )
        if sorted(unique_y) != list(range(self.n_classes)):
            err = (
                f"Classes need to be in the range from 0 to {self.n_classes - 1}. "
                f"Found {unique_y}. Please correct the input data accordingly."
            )
            log.append(err)
        if log:
            raise ValueError("\n".join(log))

    def _is_valid_multiclass_classifier(self) -> bool:
        """Check if a multiclass classifier is valid.

        Model FFN needs to be of the correct class and model needs to have more than
        2 classes.

        Returns
        -------
        bool
            True if is a valid multiclass classifier, False otherwise.

        """
        has_correct_model = isinstance(
            self.model.predictor,
            MulticlassClassificationFFN,
        )
        has_classes = self.n_classes > 2  # noqa: PLR2004
        return has_correct_model and has_classes<|MERGE_RESOLUTION|>--- conflicted
+++ resolved
@@ -2,14 +2,11 @@
 
 from collections.abc import Sequence
 from typing import Any, Self
-<<<<<<< HEAD
-=======
 
 try:
     from typing import override  # type: ignore[attr-defined]
 except ImportError:
     from typing_extensions import override
->>>>>>> 62597783
 
 import numpy as np
 import numpy.typing as npt
