--- conflicted
+++ resolved
@@ -3,11 +3,7 @@
 from __future__ import annotations
 
 from collections.abc import Callable, Sequence
-<<<<<<< HEAD
-from typing import Any, Literal, Self
-=======
 from typing import TYPE_CHECKING, Any, Literal, Self
->>>>>>> 90933ef8
 
 import numpy as np
 import numpy.typing as npt
@@ -74,37 +70,23 @@
         algorithm : {'auto', 'ball_tree', 'kd_tree', 'brute'}, (default = 'auto')
             Algorithm used to compute the nearest neighbors.
         leaf_size : int, optional (default = 30)
-<<<<<<< HEAD
             Leaf size passed to BallTree or KDTree.
-            This can affect the speed of the construction and query, as well as the
+            This can affect the speed of the
+            construction and query, as well as the
             memory required to store the tree.
             The optimal value depends on the nature of the problem.
         metric : str | Callable, default='minkowski'
             The distance metric to use for the tree.
             The default metric is minkowski, and with p=2 is equivalent to the standard
             Euclidean metric.
-=======
-            Leaf size passed to BallTree or KDTree. This can affect the speed of the
-            construction and query, as well as the memory required to store the tree.
-            The optimal value depends on the nature of the problem.
-        metric : Union[str, Callable], optional (default = 'minkowski')
-            The distance metric to use for the tree.
-            The default metric is minkowski, and with p=2 is equivalent to the standard
-             Euclidean metric.
->>>>>>> 90933ef8
         p : int, optional (default = 2)
             Power parameter for the Minkowski metric.
         metric_params : dict, optional (default = None)
             Additional keyword arguments for the metric function.
         n_jobs : int, optional (default = None)
-<<<<<<< HEAD
             The number of parallel jobs to run for neighbors search.
-            None means 1 unless in a joblib.parallel_backend context.
-            -1 means using all processors.
-=======
-            The number of parallel jobs to run for neighbors search. None means 1 unless
+            None means 1 unless
             in a joblib.parallel_backend context. -1 means using all processors.
->>>>>>> 90933ef8
 
         """
         super().__init__(
