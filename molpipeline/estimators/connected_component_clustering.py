--- conflicted
+++ resolved
@@ -3,11 +3,7 @@
 from __future__ import annotations
 
 from numbers import Real
-<<<<<<< HEAD
-from typing import Any, Self
-=======
 from typing import TYPE_CHECKING, Any, ClassVar, Self
->>>>>>> 90933ef8
 
 import numpy as np
 import numpy.typing as npt
