"""Connected component clustering estimator."""

from __future__ import annotations

from numbers import Real
from typing import TYPE_CHECKING, Any, ClassVar, Self

import numpy as np
import numpy.typing as npt
from scipy import sparse
from sklearn.base import BaseEstimator, ClusterMixin, _fit_context  # noqa: PLC2701
from sklearn.utils._param_validation import Interval  # noqa: PLC2701
from sklearn.utils.validation import validate_data

from molpipeline.estimators.algorithm.connected_component_clustering import (
    calc_chunk_size_from_memory_requirement,
    connected_components_iterative_algorithm,
)
from molpipeline.kernel.tanimoto_functions import tanimoto_similarity_sparse

if TYPE_CHECKING:
    from scipy.sparse import csr_matrix

if TYPE_CHECKING:
    from scipy.sparse import csr_matrix


class ConnectedComponentClustering(ClusterMixin, BaseEstimator):
    """Connected component clustering estimator."""

    _parameter_constraints: ClassVar[dict[str, Any]] = {
        "distance_threshold": [Interval(Real, 0, None, closed="left")],
    }

    def __init__(
        self,
        distance_threshold: float,
        *,
        max_memory_usage: float = 4.0,
    ) -> None:
        """Initialize connected component clustering estimator.

        Parameters
        ----------
        distance_threshold : float
            Distance threshold for connected component clustering.
        max_memory_usage : float, optional
            Maximum memory usage in GB, by default 4.0 GB

        """
        self.distance_threshold: float = distance_threshold
        self.max_memory_usage: float = max_memory_usage
        self.n_clusters_: int | None = None
        self.labels_: npt.NDArray[np.int32] | None = None

    # pylint: disable=C0103,W0613
    @_fit_context(prefer_skip_nested_validation=True)
    def fit(
        self,
<<<<<<< HEAD
        X: npt.NDArray[np.float64] | csr_matrix,  # noqa: N803
=======
        X: npt.NDArray[np.int_] | csr_matrix,  # noqa: N803
>>>>>>> 3a6abe94
        y: npt.NDArray[np.float64] | None = None,  # noqa: ARG002
    ) -> Self:
        """Fit connected component clustering estimator.

        Parameters
        ----------
        X : array-like of shape (n_samples, n_features)
            Feature matrix.
        y : Ignored
            Not used, present for API consistency by convention.

        Returns
        -------
        Self
            Fitted estimator.

        """
<<<<<<< HEAD
        X = validate_data(self, X=X, ensure_min_samples=2, accept_sparse=True)  # noqa: N806
        return self._fit(X)

    # pylint: disable=C0103,W0613
    def _fit(
        self,
        X: npt.NDArray[np.float64] | csr_matrix,  # noqa: N803
    ) -> Self:
=======
        features = validate_data(self, X=X, ensure_min_samples=2, accept_sparse=True)
        return self._fit(features)

    # pylint: disable=C0103,W0613
    def _fit(self, X: npt.NDArray[np.int_] | csr_matrix) -> Self:  # noqa: N803
>>>>>>> 3a6abe94
        """Fit connected component clustering estimator.

        Parameters
        ----------
        X : array-like of shape (n_samples, n_features)
            Feature matrix.

        Returns
        -------
        Self
            Fitted estimator.

        """
        # convert tanimoto distance to similarity
        similarity_threshold: float = 1 - self.distance_threshold

        # get row chunk size based on 2D dense distance matrix that will be generated
        row_chunk_size = calc_chunk_size_from_memory_requirement(
<<<<<<< HEAD
            # the self_tanimoto_distance needs two matrices of X.shape and
            # two additional rows.
=======
            # the self_tanimoto_distance needs two matrices of X.shape and two
            # additional rows.
>>>>>>> 3a6abe94
            X.shape[0] * 2 + 2,
            X.shape[0],
            np.dtype("float64").itemsize,
            self.max_memory_usage,
        )

        if row_chunk_size >= X.shape[0]:
            similarity_matrix = tanimoto_similarity_sparse(X, X)
            adjacency_matrix = (similarity_matrix >= similarity_threshold).astype(
                np.int8,
            )
            self.n_clusters_, self.labels_ = sparse.csgraph.connected_components(
                adjacency_matrix,
                directed=False,
                return_labels=True,
            )
        else:
            self.n_clusters_, self.labels_ = connected_components_iterative_algorithm(
                X,
                similarity_threshold,
                row_chunk_size,
            )
        return self

    def fit_predict(
        self,
<<<<<<< HEAD
        X: npt.NDArray[np.float64] | csr_matrix,  # pylint: disable=C0103  # noqa: N803
        y: npt.NDArray[np.float64] | None = None,
=======
        X: npt.NDArray[np.int_] | csr_matrix,  # pylint: disable=C0103  # noqa: N803
        y: npt.NDArray[np.int_] | None = None,
>>>>>>> 3a6abe94
        **kwargs: Any,
    ) -> npt.NDArray[np.int32]:
        """Fit and predict connected component clustering estimator.

        Parameters
        ----------
        X: npt.NDArray[np.float64] | csr_matrix
            Feature matrix of shape  (n_samples, n_features).
        y: Ignored
            Not used, present for API consistency by convention.
        kwargs: Any
            Additional keyword arguments.

        Returns
        -------
        np.ndarray[int]
            Cluster labels.

        """
        # pylint: disable=W0246
        return super().fit_predict(X, y, **kwargs)<|MERGE_RESOLUTION|>--- conflicted
+++ resolved
@@ -16,10 +16,7 @@
     calc_chunk_size_from_memory_requirement,
     connected_components_iterative_algorithm,
 )
-from molpipeline.kernel.tanimoto_functions import tanimoto_similarity_sparse
-
-if TYPE_CHECKING:
-    from scipy.sparse import csr_matrix
+from molpipeline.utils.kernel import tanimoto_similarity_sparse
 
 if TYPE_CHECKING:
     from scipy.sparse import csr_matrix
@@ -57,11 +54,7 @@
     @_fit_context(prefer_skip_nested_validation=True)
     def fit(
         self,
-<<<<<<< HEAD
-        X: npt.NDArray[np.float64] | csr_matrix,  # noqa: N803
-=======
         X: npt.NDArray[np.int_] | csr_matrix,  # noqa: N803
->>>>>>> 3a6abe94
         y: npt.NDArray[np.float64] | None = None,  # noqa: ARG002
     ) -> Self:
         """Fit connected component clustering estimator.
@@ -79,22 +72,11 @@
             Fitted estimator.
 
         """
-<<<<<<< HEAD
-        X = validate_data(self, X=X, ensure_min_samples=2, accept_sparse=True)  # noqa: N806
-        return self._fit(X)
-
-    # pylint: disable=C0103,W0613
-    def _fit(
-        self,
-        X: npt.NDArray[np.float64] | csr_matrix,  # noqa: N803
-    ) -> Self:
-=======
         features = validate_data(self, X=X, ensure_min_samples=2, accept_sparse=True)
         return self._fit(features)
 
     # pylint: disable=C0103,W0613
     def _fit(self, X: npt.NDArray[np.int_] | csr_matrix) -> Self:  # noqa: N803
->>>>>>> 3a6abe94
         """Fit connected component clustering estimator.
 
         Parameters
@@ -113,13 +95,8 @@
 
         # get row chunk size based on 2D dense distance matrix that will be generated
         row_chunk_size = calc_chunk_size_from_memory_requirement(
-<<<<<<< HEAD
-            # the self_tanimoto_distance needs two matrices of X.shape and
-            # two additional rows.
-=======
             # the self_tanimoto_distance needs two matrices of X.shape and two
             # additional rows.
->>>>>>> 3a6abe94
             X.shape[0] * 2 + 2,
             X.shape[0],
             np.dtype("float64").itemsize,
@@ -146,13 +123,8 @@
 
     def fit_predict(
         self,
-<<<<<<< HEAD
-        X: npt.NDArray[np.float64] | csr_matrix,  # pylint: disable=C0103  # noqa: N803
-        y: npt.NDArray[np.float64] | None = None,
-=======
         X: npt.NDArray[np.int_] | csr_matrix,  # pylint: disable=C0103  # noqa: N803
         y: npt.NDArray[np.int_] | None = None,
->>>>>>> 3a6abe94
         **kwargs: Any,
     ) -> npt.NDArray[np.int32]:
         """Fit and predict connected component clustering estimator.
