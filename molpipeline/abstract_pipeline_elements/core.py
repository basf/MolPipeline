--- conflicted
+++ resolved
@@ -379,32 +379,6 @@
         """
         self.set_params(**parameters)
 
-<<<<<<< HEAD
-=======
-    def copy(self) -> Self:
-        """Copy the object.
-
-        Raises
-        ------
-        AssertionError
-            If the object cannot be copied.
-
-        Returns
-        -------
-        Self
-            Copy of the object.
-
-        """
-        recreated_object = self.__class__(**self.parameters)
-        for key, value in self.additional_attributes.items():
-            if not hasattr(recreated_object, key):
-                raise AssertionError(
-                    f"Cannot set attribute {key} on {self.__class__.__name__}. This should not happen!"
-                )
-            setattr(recreated_object, key, copy.copy(value))
-        return recreated_object
-
->>>>>>> 75e6dea4
     def fit_to_result(self, values: Any) -> Self:
         """Fit object to result of transformed values.
 
