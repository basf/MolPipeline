--- conflicted
+++ resolved
@@ -73,98 +73,13 @@
         -------
         npt.NDArray[np.float64]
             Matrix with descriptor values of each molecule.
-<<<<<<< HEAD
 
-=======
         """
         values = list(value_list)
         if len(values) == 0:
             # nothing to assemble
             return np.empty((0, self.n_features), dtype=np.float64)
         return np.vstack(values)
-
-    def get_params(self, deep: bool = True) -> dict[str, Any]:
-        """Return all parameters defined during object initialization.
-
-        Parameters
-        ----------
-        deep: bool, default=True
-            If True get a deep copy of the parameters.
-
-        Returns
-        -------
-        dict[str, Any]
-            Dictionary containing all parameters relevant to initialize the object with same properties.
-        """
-        params = super().get_params(deep)
-        if deep:
-            if self._standardizer is not None:
-                params["standardizer"] = clone(self._standardizer)
-            else:
-                params["standardizer"] = None
-        else:
-            params["standardizer"] = self._standardizer
-        return params
-
-    def set_params(self, **parameters: Any) -> Self:
-        """Set parameters.
-
-        Parameters
-        ----------
-        parameters: Any
-            Dictionary with parameter names and corresponding values.
-
-        Returns
-        -------
-        Self
-            Object with updated parameters.
-        """
-        parameter_copy = dict(parameters)
-        standardizer = parameter_copy.pop("standardizer", None)
-        if standardizer is not None:
-            self._standardizer = standardizer
-        super().set_params(**parameter_copy)
-        return self
-
-    def fit_to_result(self, values: list[npt.NDArray[np.float64]]) -> Self:
-        """Fit object to data.
-
-        Parameters
-        ----------
-        values: list[npt.NDArray[np.float64]]
-            List of float vectors to which the Pipeline element is fitted.
-
-        Returns
-        -------
-        Self
-            Fitted MolToDescriptorPipelineElement.
-        """
-        value_list = list(values)
-        if len(value_list) == 0:
-            # nothing to fit
-            return self
-        value_matrix = np.vstack(value_list)
-        if self._standardizer is not None:
-            self._standardizer.fit(value_matrix, None)
-        return self
-
-    def _normalize_matrix(
-        self, value_matrix: npt.NDArray[np.float64]
-    ) -> npt.NDArray[np.float64]:
-        """Normalize matrix with descriptor values.
-
-        Parameters
-        ----------
-        value_matrix: npt.NDArray[np.float64]
-            Matrix with descriptor values of molecules.
-
-        Returns
-        -------
-        npt.NDArray[np.float64]
-            Normalized matrix with descriptor values of molecules.
->>>>>>> 90933ef8
-        """
-        return np.vstack(list(value_list))
 
     def transform(self, values: list[RDKitMol]) -> npt.NDArray[np.float64]:
         """Transform the list of molecules to sparse matrix.
