--- conflicted
+++ resolved
@@ -2,7 +2,6 @@
 
 from __future__ import annotations
 
-<<<<<<< HEAD
 from typing import Any, Optional
 
 try:
@@ -11,8 +10,6 @@
     from typing_extensions import Self
 
 from rdkit import Chem
-=======
->>>>>>> 5b52a3b0
 from rdkit.Chem.Scaffolds import MurckoScaffold as RDKIT_MurckoScaffold
 
 from molpipeline.abstract_pipeline_elements.core import (
@@ -49,7 +46,6 @@
     Done to make scaffolds less speciffic.
     """
 
-<<<<<<< HEAD
     def __init__(
         self,
         generic_atoms: bool = False,
@@ -81,8 +77,6 @@
         self.generic_bonds = generic_bonds
         super().__init__(name=name, n_jobs=n_jobs, uuid=uuid)
 
-=======
->>>>>>> 5b52a3b0
     def pretransform_single(self, value: RDKitMol) -> OptionalMol:
         """Set all atoms to carbon and all bonds to single bond and return mol object.
 
