--- conflicted
+++ resolved
@@ -2,16 +2,12 @@
 
 from __future__ import annotations
 
-<<<<<<< HEAD
-from typing import Any, Self, Union
-=======
 from typing import Any, ClassVar, Self, Union
 
 try:
     from typing import override  # type: ignore[attr-defined]
 except ImportError:
     from typing_extensions import override
->>>>>>> 90933ef8
 
 from rdkit import Chem
 from rdkit.Chem import SaltRemover as rdkit_SaltRemover
