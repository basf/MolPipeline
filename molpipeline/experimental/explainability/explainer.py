"""Explainer classes for explaining predictions."""

from __future__ import annotations

import abc
from typing import TYPE_CHECKING, Any

import numpy as np
import numpy.typing as npt
import pandas as pd
import shap
<<<<<<< HEAD
from scipy.sparse import issparse, spmatrix
from typing_extensions import override

=======

try:
    from typing import override  # type: ignore[attr-defined]
except ImportError:
    from typing_extensions import override

>>>>>>> 90933ef8
from molpipeline.abstract_pipeline_elements.core import InvalidInstance, OptionalMol
from molpipeline.abstract_pipeline_elements.mol2any.mol2bitvector import (
    MolToRDKitGenFPElement,
)
from molpipeline.experimental.explainability.explanation import (
    AtomExplanationMixin,
    BondExplanationMixin,
    FeatureExplanationMixin,
    FeatureInfoMixin,
    SHAPExplanationMixin,
    SHAPFeatureAndAtomExplanation,
    SHAPFeatureExplanation,
)
from molpipeline.experimental.explainability.fingerprint_utils import (
    fingerprint_shap_to_atomweights,
)
from molpipeline.utils.subpipeline import SubpipelineExtractor, get_model_from_pipeline
from molpipeline.utils.type_guards import sparse_type_guard

if TYPE_CHECKING:
    from collections.abc import Callable

    from scipy.sparse import spmatrix
    from sklearn.base import BaseEstimator

    from molpipeline import Pipeline

if TYPE_CHECKING:
    from collections.abc import Callable

    from sklearn.base import BaseEstimator

    from molpipeline import Pipeline


def _to_dense(
    feature_matrix: npt.NDArray[Any] | spmatrix,
) -> npt.NDArray[Any]:
    """Mitigate feature incompatibility with SHAP objects.

    Parameters
    ----------
    feature_matrix : npt.NDArray[Any] | spmatrix
        The input features.

    Returns
    -------
    Any
        The input features in a compatible format.

    """
    if sparse_type_guard(feature_matrix):
        return feature_matrix.todense()  # type: ignore # Can be removed for py>=3.13
    return feature_matrix  # type: ignore # Can be removed for py>=3.13


def _get_prediction_function(
    pipeline: Pipeline | BaseEstimator,
) -> Callable[
    [npt.ArrayLike | spmatrix],
    npt.NDArray[np.float64] | npt.NDArray[np.int64],
]:
    """Get the prediction function of a model.

    Parameters
    ----------
    pipeline : Pipeline
        The pipeline containing the model.

    Raises
    ------
    ValueError
        If no prediction function could be found.

    Returns
    -------
    Any
        The prediction function.

    """
    if hasattr(pipeline, "predict_proba"):
        return pipeline.predict_proba
    if hasattr(pipeline, "decision_function"):
        return pipeline.decision_function
    if hasattr(pipeline, "predict"):
        return pipeline.predict
    raise ValueError("Could not determine the model output predictions")


# This function might also be put at a more central position in the lib.
def _get_predictions(
    pipeline: Pipeline,
    feature_matrix: npt.ArrayLike | spmatrix,
) -> npt.NDArray[np.float64]:
    """Get the predictions of a model.

    Raises if no adequate method is found.

    Parameters
    ----------
    pipeline : Pipeline
        The pipeline containing the model.
    feature_matrix : Any
        The input data.

    Returns
    -------
    npt.NDArray[np.float64]
        The predictions.

    """
    prediction_function = _get_prediction_function(pipeline)
    prediction = prediction_function(feature_matrix)
    return np.array(prediction)


def _convert_shap_feature_weights_to_atom_weights(
    feature_weights: npt.NDArray[np.float64],
    molecule: OptionalMol,
    featurization_element: MolToRDKitGenFPElement,
    feature_vector: npt.NDArray[np.float64],
) -> npt.NDArray[np.float64]:
    """Convert SHAP feature weights to atom weights.

    Parameters
    ----------
    feature_weights : npt.NDArray[np.float64]
        The feature weights.
    molecule : OptionalMol
        The molecule.
    featurization_element : MolToRDKitGenFPElement
        The featurization element.
    feature_vector : npt.NDArray[np.float64]
        The feature vector.

    Raises
    ------
    ValueError
        If the molecule is None.
    ValueError
        If the feature weights have an unsupported number of dimensions.

    Returns
    -------
    npt.NDArray[np.float64]
        The atom weights.

    """
    if isinstance(molecule, InvalidInstance):
        raise ValueError(
            "Molecule is None. Cannot convert SHAP values to atom weights.",
        )
    if feature_weights.ndim == 1:
        # regression case
        feature_weights_present_bits_only = feature_weights.copy()
    elif feature_weights.ndim == 2:  # noqa: PLR2004
        # binary classification case. Take the weights for the positive class.
        feature_weights_present_bits_only = feature_weights[:, 1].copy()
    else:
        raise ValueError(
            "Unsupported number of dimensions for feature weights. Expected 1 or 2.",
        )

    # reset shap values for bits that are not present in the molecule
    feature_weights_present_bits_only[feature_vector == 0] = 0

    return np.array(
        fingerprint_shap_to_atomweights(
            molecule,
            featurization_element,
            feature_weights_present_bits_only,
        ),
        dtype=np.float64,
    )


class AbstractSHAPExplainer(abc.ABC):  # pylint: disable=too-few-public-methods
    """Abstract class for SHAP explainer objects."""

    @abc.abstractmethod
    def explain(
        self,
        X: Any,  # pylint: disable=invalid-name  # noqa: N803
        **kwargs: Any,
    ) -> list[SHAPFeatureExplanation | SHAPFeatureAndAtomExplanation]:
        """Explain the predictions for the input data.

        Parameters
        ----------
        X : Any
            The input data to explain.
        kwargs : Any
            Additional keyword arguments.

        Returns
        -------
        list[SHAPFeatureExplanation | SHAPFeatureAndAtomExplanation]
            List of explanations corresponding to the input samples.

        """


class SHAPExplainerAdapter(  # pylint: disable=too-few-public-methods
    AbstractSHAPExplainer,
    abc.ABC,
):
    """Adapter for SHAP explainer wrappers for handling molecules and pipelines."""

    # used for dynamically defining the return type of the explain method
    return_element_type_: type[SHAPFeatureExplanation | SHAPFeatureAndAtomExplanation]

    def __init__(
        self,
        pipeline: Pipeline,
        explainer: shap.TreeExplainer | shap.KernelExplainer,
    ) -> None:
        """Initialize the SHAPTreeExplainer.

        Parameters
        ----------
        pipeline : Pipeline
            The pipeline containing the model to explain.
        explainer : shap.TreeExplainer | shap.KernelExplainer
            The shap explainer object.

        Raises
        ------
        ValueError
            If the molecule reader subpipeline could not be determined.
        ValueError
            If the featurization subpipeline could not be determined.

        """
        self.pipeline = pipeline
        self.explainer = explainer

        pipeline_extractor = SubpipelineExtractor(self.pipeline)

        # extract the molecule reader subpipeline
        self.molecule_reader_subpipeline = (
            pipeline_extractor.get_molecule_reader_subpipeline()
        )
        if self.molecule_reader_subpipeline is None:
            raise ValueError("Could not determine the molecule reader subpipeline.")

        # extract the featurization subpipeline
        self.featurization_subpipeline = (
            pipeline_extractor.get_featurization_subpipeline()
        )
        if self.featurization_subpipeline is None:
            raise ValueError("Could not determine the featurization subpipeline.")

        # determine type of returned explanation
        featurization_element = self.featurization_subpipeline.steps[-1][1]  # type: ignore[union-attr]
        if isinstance(featurization_element, MolToRDKitGenFPElement):
            self.return_element_type_ = SHAPFeatureAndAtomExplanation
        else:
            self.return_element_type_ = SHAPFeatureExplanation

    @staticmethod
    def _prediction_is_valid(prediction: Any) -> bool:
        """Check if the prediction is valid using some heuristics.

        Can be used to catch inputs that failed the pipeline for some reason.

        Parameters
        ----------
        prediction : Any
            The prediction.

        Returns
        -------
        bool
            Whether the prediction is valid.

        """
<<<<<<< HEAD
        # if no prediction could be obtained (length is 0); the prediction guaranteed
        # failed.
=======
        # if no prediction could be obtained (length is 0);
        # the prediction guaranteed failed.
>>>>>>> 90933ef8
        if len(prediction) == 0:
            return False

        # use pandas.isna function to check for invalid predictions, e.g. None, np.nan,
        # pd.NA. Note that fill values like 0 will be considered as valid predictions.
        return not pd.isna(prediction).any()

    @override
    def explain(
        self,
        X: Any,
        **kwargs: Any,
    ) -> list[SHAPFeatureExplanation | SHAPFeatureAndAtomExplanation]:
        """Explain the predictions for the input data.

        If the calculation of the SHAP values for an input sample fails, the explanation
        will be invalid. This can be checked with the Explanation.is_valid() method.

        Parameters
        ----------
        X : Any
            The input data to explain.
        kwargs : Any
            Additional keyword arguments for SHAP's TreeExplainer.shap_values.

        Raises
        ------
        ValueError
            If the featurization element does not have a get_feature_names method.

        Returns
        -------
        list[SHAPFeatureExplanation | SHAPFeatureAndAtomExplanation]
            List of explanations corresponding to the input data.

        """
        featurization_element = self.featurization_subpipeline.steps[-1][1]  # type: ignore[union-attr]

        explanation_results: list[
            SHAPFeatureExplanation | SHAPFeatureAndAtomExplanation
        ] = []
        for input_sample in X:
            input_sample = [input_sample]

            # get predictions
            prediction = _get_predictions(self.pipeline, input_sample)
            if not self._prediction_is_valid(prediction):
                # we use the prediction to check if the input is valid.
                # If not, we cannot explain it.
                explanation_results.append(self.return_element_type_())
                continue

            if prediction.ndim > 1:
                prediction = prediction.squeeze()

            # get the molecule
            molecule = self.molecule_reader_subpipeline.transform(input_sample)[0]  # type: ignore[union-attr]

            # get feature vectors
            feature_vector = self.featurization_subpipeline.transform(input_sample)  # type: ignore[union-attr]
            feature_vector = _to_dense(feature_vector)
            feature_vector = np.asarray(feature_vector).squeeze()

            if feature_vector.size == 0:
                # if the feature vector is empty, we cannot explain the prediction.
                # This happens for failed instances in pipeline with fill values
                # that could be valid predictions, like 0.
                explanation_results.append(self.return_element_type_())
                continue

            # compute the shap values for the features
            feature_weights = self.explainer.shap_values(feature_vector, **kwargs)
            feature_weights = np.asarray(feature_weights).squeeze()

            atom_weights = None
            bond_weights = None

            if issubclass(
                self.return_element_type_,
                AtomExplanationMixin,
            ) and isinstance(featurization_element, MolToRDKitGenFPElement):
                # for Morgan fingerprint, we can map the shap values to atom weights
                atom_weights = _convert_shap_feature_weights_to_atom_weights(
                    feature_weights,
                    molecule,
                    featurization_element,
                    feature_vector,
                )

            # gather all input data for the explanation type to be returned
            explanation_data = {
                "molecule": molecule,
                "prediction": prediction,
            }
            if issubclass(self.return_element_type_, FeatureInfoMixin):
                explanation_data["feature_vector"] = feature_vector
                if not hasattr(featurization_element, "feature_names"):
                    raise ValueError(
                        "Featurization element does not have a get_feature_names "
                        "method.",
                    )
                explanation_data["feature_names"] = featurization_element.feature_names  # type: ignore[union-attr]

            if issubclass(self.return_element_type_, FeatureExplanationMixin):
                explanation_data["feature_weights"] = feature_weights
            if issubclass(self.return_element_type_, AtomExplanationMixin):
                explanation_data["atom_weights"] = atom_weights
            if issubclass(self.return_element_type_, BondExplanationMixin):
                explanation_data["bond_weights"] = bond_weights
            if issubclass(self.return_element_type_, SHAPExplanationMixin):
                explanation_data["expected_value"] = np.atleast_1d(
                    self.explainer.expected_value,
                )

            explanation_results.append(self.return_element_type_(**explanation_data))

        return explanation_results


class SHAPTreeExplainer(SHAPExplainerAdapter):  # pylint: disable=too-few-public-methods
    """Wrapper for SHAP's TreeExplainer that can handle pipelines and molecules.

    Wraps SHAP's TreeExplainer to explain predictions of a pipeline containing a
    tree-based model.

    Note on failed instances:
    SHAPTreeExplainer will automatically handle fill values for failed instances and
    returns an invalid explanation for them. However, fill values that could be valid
    predictions, e.g. 0, are not necessarily detected. Set the fill value to np.nan or
    None if these failed instances should not be explained.
    """

    def __init__(
        self,
        pipeline: Pipeline,
        **kwargs: Any,
    ) -> None:
        """Initialize the SHAPKernelExplainer.

        Parameters
        ----------
        pipeline : Pipeline
            The pipeline containing the model to explain.
        kwargs : Any
            Additional keyword arguments for SHAP's Explainer.

        """
        explainer = self._create_explainer(pipeline, **kwargs)
        super().__init__(pipeline, explainer)

    @staticmethod
    def _create_explainer(pipeline: Pipeline, **kwargs: Any) -> shap.TreeExplainer:
        """Create the TreeExplainer object from shap.

        Parameters
        ----------
        pipeline : Pipeline
            The pipeline containing the model to explain.
        kwargs : Any
            Additional keyword arguments for the explainer.

        Returns
        -------
        shap.TreeExplainer
            The explainer object.

        """
        model = get_model_from_pipeline(pipeline, raise_not_found=True)
        return shap.TreeExplainer(
            model,
            **kwargs,
        )


class SHAPKernelExplainer(  # pylint: disable=too-few-public-methods
    SHAPExplainerAdapter,
):
    """Wrapper for SHAP's KernelExplainer that can handle pipelines and molecules."""

    def __init__(
        self,
        pipeline: Pipeline,
        **kwargs: Any,
    ) -> None:
        """Initialize the SHAPKernelExplainer.

        Parameters
        ----------
        pipeline : Pipeline
            The pipeline containing the model to explain.
        kwargs : Any
            Additional keyword arguments for SHAP's Explainer.

        """
        explainer = self._create_explainer(pipeline, **kwargs)
        super().__init__(pipeline, explainer)

    @staticmethod
    def _create_explainer(pipeline: Pipeline, **kwargs: Any) -> shap.KernelExplainer:
        """Create the explainer object.

        Parameters
        ----------
        pipeline : Pipeline
            The pipeline containing the model to explain.
        kwargs : Any
            Additional keyword arguments for the explainer.

        Returns
        -------
        shap.KernelExplainer
            The explainer object.

        """
        model = get_model_from_pipeline(pipeline, raise_not_found=True)
        prediction_function = _get_prediction_function(model)
        return shap.KernelExplainer(
            prediction_function,
            **kwargs,
        )<|MERGE_RESOLUTION|>--- conflicted
+++ resolved
@@ -9,18 +9,12 @@
 import numpy.typing as npt
 import pandas as pd
 import shap
-<<<<<<< HEAD
-from scipy.sparse import issparse, spmatrix
-from typing_extensions import override
-
-=======
 
 try:
     from typing import override  # type: ignore[attr-defined]
 except ImportError:
     from typing_extensions import override
 
->>>>>>> 90933ef8
 from molpipeline.abstract_pipeline_elements.core import InvalidInstance, OptionalMol
 from molpipeline.abstract_pipeline_elements.mol2any.mol2bitvector import (
     MolToRDKitGenFPElement,
@@ -297,13 +291,9 @@
             Whether the prediction is valid.
 
         """
-<<<<<<< HEAD
-        # if no prediction could be obtained (length is 0); the prediction guaranteed
+        # if no prediction could be obtained (length is 0);
+        # the prediction guaranteed
         # failed.
-=======
-        # if no prediction could be obtained (length is 0);
-        # the prediction guaranteed failed.
->>>>>>> 90933ef8
         if len(prediction) == 0:
             return False
 
