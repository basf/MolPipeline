"""Classes and functions for detecting and handling None values."""

from __future__ import annotations

<<<<<<< HEAD
from collections.abc import Iterable, Sequence
from typing import Any, Generic, Self, TypeVar
=======
from typing import TYPE_CHECKING, Any, Generic, TypeVar

try:
    from typing import Self  # type: ignore[attr-defined]
except ImportError:
    from typing_extensions import Self
>>>>>>> 90933ef8


import numpy as np
import numpy.typing as npt
import pandas as pd

from molpipeline.abstract_pipeline_elements.core import (
    ABCPipelineElement,
    InvalidInstance,
    RemovedInstance,
    TransformingPipelineElement,
)

if TYPE_CHECKING:
    from collections.abc import Iterable, Sequence

    from molpipeline.utils.molpipeline_types import AnyVarSeq, TypeFixedVarSeq

__all__ = ["ErrorFilter", "FilterReinserter", "_MultipleErrorFilter"]

_T = TypeVar("_T")
_S = TypeVar("_S")


class ErrorFilter(ABCPipelineElement):
    """Collects tracks and removes error values."""

    element_ids: set[str]
    error_indices: list[int]
    filter_everything: bool
    n_total: int

    def __init__(
        self,
        element_ids: set[str] | None = None,
        filter_everything: bool = True,
        name: str = "ErrorFilter",
        n_jobs: int = 1,
        uuid: str | None = None,
    ) -> None:
        """Initialize NoneCollector.

        Parameters
        ----------
        element_ids: list[str] | None, optional
            List of Pipeline Elements for which InvalidInstances can be removed.
        filter_everything: bool, default=True
            If True, element_ids are ignored and all InvalidInstances are removed.
        name: str, default="ErrorFilter"
            Name of the pipeline element.
        n_jobs: int, default=1
            Number of parallel jobs to use.
        uuid: str | None, optional
            UUID of the pipeline element.

        Raises
        ------
        ValueError
            If element_ids is None and filter_everything is False.

        """
        super().__init__(name=name, n_jobs=n_jobs, uuid=uuid)
        self.error_indices = []
        if element_ids is None:
            if not filter_everything:
                raise ValueError(
                    "If element_ids is None, filter_everything must be True",
                )
            element_ids = set()
        if not isinstance(element_ids, set):
            element_ids = set(element_ids)
        self.element_ids = element_ids
        self.filter_everything = filter_everything
        self.n_total = 0
        self._requires_fitting = True

    @classmethod
    def from_element_list(
        cls,
        element_list: Iterable[TransformingPipelineElement],
        name: str = "ErrorFilter",
        n_jobs: int = 1,
        uuid: str | None = None,
    ) -> Self:
        """Initialize NoneCollector from a list of Pipeline Elements.

        Parameters
        ----------
        element_list: Iterable[TransformingPipelineElement]
            List of Pipeline Elements for which None can be removed.
        name: str, default="ErrorFilter"
            Name of the pipeline element.
        n_jobs: int, default=1
            Number of parallel jobs to use.
        uuid: str | None, optional
            UUID of the pipeline element.

        Returns
        -------
        Self
            Constructed ErrorFilter object.

        """
        element_ids = {element.uuid for element in element_list}
        return cls(
            element_ids,
            filter_everything=False,
            name=name,
            n_jobs=n_jobs,
            uuid=uuid,
        )

    def get_params(self, deep: bool = True) -> dict[str, Any]:
        """Get parameters for this element.

        Parameters
        ----------
        deep: bool
            If True, will return a deep copy of parameters for this estimator.

        Returns
        -------
        dict[str, Any]
            Parameter names mapped to their values.

        """
        params = super().get_params(deep=deep)
        params["filter_everything"] = self.filter_everything
        if deep:
            params["element_ids"] = {str(element_id) for element_id in self.element_ids}
        else:
            params["element_ids"] = self.element_ids
        return params

    def set_params(self, **parameters: Any) -> Self:
        """Set parameters for this element.

        Parameters
        ----------
        parameters: Any
            Dict of arameters to set.

        Raises
        ------
        TypeError
            If element_ids is not a set.

        Returns
        -------
        Self
            Self with updated parameters.

        """
        param_copy = dict(parameters)
        if "element_ids" in param_copy:
            element_ids = param_copy.pop("element_ids")
            if not isinstance(element_ids, set):
                raise TypeError(f"Unexpected Type: {type(element_ids)}")
            self.element_ids = element_ids
        if "filter_everything" in param_copy:
            self.filter_everything = bool(param_copy.pop("filter_everything"))
        super().set_params(**param_copy)
        return self

    def check_removal(self, value: Any) -> bool:
        """Check if value should be removed.

        Parameters
        ----------
        value: AnyType
            Value to be checked.

        Returns
        -------
        bool
            True if value should be removed.

        """
        if not isinstance(value, InvalidInstance):
            return False
        return self.filter_everything or value.element_id in self.element_ids

    def fit(self, values: AnyVarSeq, labels: Any = None) -> Self:  # noqa: ARG002
        """Fit to input values.

        Only for compatibility with sklearn Pipelines.

        Parameters
        ----------
        values: AnyVarSeq
            Values used for fitting. (Not really used)
        labels: Any
            Label used for fitting. (Not really used)

        Returns
        -------
        Self
            Fitted ErrorFilter.

        """
        return self

    def fit_transform(
        self,
        values: TypeFixedVarSeq,
        labels: Any = None,
    ) -> TypeFixedVarSeq:
        """Transform values and return a list without the None values.

        So far fit does nothing and hence is only called for consitency.

        Parameters
        ----------
        values: TypeFixedVarSeq
            Iterable to which element is fitted and which is subsequently transformed.
        labels: Any
            Label used for fitting. (Not used, but for compatibility with sklearn)

        Returns
        -------
        TypeFixedVarSeq
            Iterable where invalid instances were removed.

        """
        self.fit(values, labels)
        return self.transform(values)

    def co_transform(self, values: TypeFixedVarSeq) -> TypeFixedVarSeq:
        """Remove rows at positions with discarded values.

        This ensures that rows of this instance maintain a one to one correspondence
        with the rows of data seen during transformation.

        Parameters
        ----------
        values: TypeFixedVarSeq
            Values to be transformed.

        Raises
        ------
        ValueError
            If the length of the values does not match the length of the values in fit.
        TypeError
            If the type of values is not a list or numpy array.

        Returns
        -------
        TypeFixedVarSeq
            Input where rows are removed.

        """
        if self.n_total != len(values):
            raise ValueError("Length of values does not match length of values in fit")
        if isinstance(values, list):
            out_list = []
            for idx, value in enumerate(values):
                if idx not in self.error_indices:
                    out_list.append(value)
            return out_list  # type: ignore  # mypy does not support higher-kinded types
        if isinstance(values, np.ndarray):
            return np.delete(values, self.error_indices, axis=0)  # type: ignore
        if isinstance(values, pd.Series):
            return values.drop(values.index[self.error_indices])
        raise TypeError(f"Unexpected Type: {type(values)}")

    def transform(self, values: TypeFixedVarSeq) -> TypeFixedVarSeq:
        """Transform values and return a list without the None values.

        IMPORTANT: Changes number of elements in the iterable.

        Parameters
        ----------
        values: TypeFixedVarSeq
            Iterable of which according invalid instances are removed.

        Returns
        -------
        TypeFixedVarSeq
            Iterable where invalid instances were removed.

        """
        self.n_total = len(values)
        self.error_indices = []
        for i, value in enumerate(values):
            if self.check_removal(value):
                self.error_indices.append(i)
        return self.co_transform(values)

    def transform_single(self, value: Any) -> Any:
        """Transform a single value.

        Parameters
        ----------
        value: Any
            Value to be transformed.

        Returns
        -------
        Any
            Transformed value.

        """
        return self.pretransform_single(value)

    def pretransform_single(self, value: Any) -> Any:
        """Transform a single value.

        Parameters
        ----------
        value: Any
            Value to be transformed.

        Returns
        -------
        Any
            Transformed value.

        """
        if self.check_removal(value):
            return RemovedInstance(
                filter_element_id=self.uuid,
                message=value.message,  # type: ignore
            )
        return value


class _MultipleErrorFilter:
    """Combines multiple ErrorFilters into one object."""

    error_filter_list: list[ErrorFilter]

    def __init__(self, error_filter_list: list[ErrorFilter]) -> None:
        """Initialize NoneCollector.

        Parameters
        ----------
        error_filter_list: list[ErrorFilter]
            List of ErrorFilter objects.

        """
        self.error_filter_list = error_filter_list
        prior_remover_dict = {}
        for i, remover_element in enumerate(error_filter_list):
            prior_remover_dict[remover_element] = error_filter_list[:i]
        self.prior_remover_dict = prior_remover_dict

    def transform(self, values: TypeFixedVarSeq) -> TypeFixedVarSeq:
        """Transform values and return a list without the invalid values.

        Parameters
        ----------
        values: TypeFixedVarSeq
            Iterable to which element is fitted and which is subsequently transformed.

        Returns
        -------
        TypeFixedVarSeq
            Iterable where invalid instances were removed.

        """
        for error_filter in self.error_filter_list:
            values = error_filter.transform(values)
        return values

    def co_transform(self, values: TypeFixedVarSeq) -> TypeFixedVarSeq:
        """Remove rows at positions with discarded values.

        Parameters
        ----------
        values: TypeFixedVarSeq
            Iterable to which element is fitted and which is subsequently transformed.

        Returns
        -------
        TypeFixedVarSeq
            Iterable without rows removed during the transformation.

        """
        for error_filter in self.error_filter_list:
            values = error_filter.co_transform(values)
        return values

    def fit_transform(self, values: TypeFixedVarSeq) -> TypeFixedVarSeq:
        """Transform values and return a list without the None values.

        Parameters
        ----------
        values: TypeFixedVarSeq
            Iterable to which element is fitted and which is subsequently transformed.

        Returns
        -------
        TypeFixedVarSeq
            Iterable where invalid instances were removed.

        """
        for error_filter in self.error_filter_list:
            values = error_filter.fit_transform(values)
        return values

    def register_removed(self, index: int, value: RemovedInstance) -> None:
        """Register an invalid instance.

        Parameters
        ----------
        index: int
            Index of the invalid instance.
        value: Any
            Value of the invalid instance.

        Raises
        ------
        TypeError
            If value is not a RemovedInstance.
        ValueError
            If value is not captured by any ErrorFilter.

        """
        if not isinstance(value, RemovedInstance):
            raise TypeError(f"Unexpected Type: {type(value)}")

        for error_filter in self.error_filter_list:
            if value.filter_element_id == error_filter.uuid:
                new_index = index
                for prior_remover in self.prior_remover_dict[error_filter]:
                    new_index -= len(prior_remover.error_indices)
                error_filter.error_indices.append(index)
                break
        else:
            raise ValueError(
                "Invalid instance not captured by any ErrorFilter:"
                f" {value.filter_element_id}",
            )

    def set_total(self, total: int) -> None:
        """Set the total number of instances.

        Parameters
        ----------
        total: int
            Total number of instances seen during transformation.

        """
        for error_filter in self.error_filter_list:
            error_filter.n_total = total
            total -= len(error_filter.error_indices)


class FilterReinserter(ABCPipelineElement, Generic[_T]):
    """Fill None values with a Dummy value."""

    fill_value: _T
    error_filter_id: str
    _error_filter: ErrorFilter | None
    n_total: int

    def __init__(
        self,
        error_filter_id: str,
        fill_value: _T,
        name: str = "FilterReinserter",
        n_jobs: int = 1,
        uuid: str | None = None,
    ) -> None:
        """Initialize FilterReinserter.

        Parameters
        ----------
        error_filter_id: str
            Id of the ErrorFilter to use for filling removed values.
        fill_value: Any
            Value which is used to fill removed values.
        name: str, default="FilterReinserter"
            Name of the pipeline element.
        n_jobs: int, default=1
            Number of parallel jobs to use.
        uuid: str | None, optional
            UUID of the pipeline element.

        """
        super().__init__(name=name, n_jobs=n_jobs, uuid=uuid)
        self.error_filter_id = error_filter_id
        self._error_filter = None
        self.fill_value = fill_value

    @classmethod
    def from_error_filter(
        cls,
        error_filter: ErrorFilter,
        fill_value: _T,
        name: str = "FilterReinserter",
        n_jobs: int = 1,
        uuid: str | None = None,
    ) -> Self:
        """Initialize FilterReinserter from a ErrorFilter object.

        Parameters
        ----------
        error_filter: ErrorFilter
            ErrorFilter to use for filling removed values.
        fill_value: Any
            Value which is used to fill removed values.
        name: str, default="FilterReinserter"
            Name of the pipeline element.
        n_jobs: int, default=1
            Number of parallel jobs to use.
        uuid: str | None, optional
            UUID of the pipeline element.

        Returns
        -------
        Self
            Constructed FilterReinserter object.

        """
        filler = cls(
            error_filter_id=error_filter.uuid,
            fill_value=fill_value,
            name=name,
            n_jobs=n_jobs,
            uuid=uuid,
        )
        filler.error_filter = error_filter
        return filler

    def get_params(self, deep: bool = True) -> dict[str, Any]:
        """Get parameters for this element.

        Parameters
        ----------
        deep: bool
            If True, will return a deep copy of parameters for this estimator.

        Returns
        -------
        dict[str, Any]
            Parameter names mapped to their values.

        """
        params = super().get_params(deep=deep)
        if deep:
            params["error_filter_id"] = str(self.error_filter_id)
            if self.fill_value is not None:
                params["fill_value"] = type(self.fill_value)(self.fill_value)  # type: ignore
            else:
                params["fill_value"] = None
        else:
            params["error_filter_id"] = self.error_filter_id
            params["fill_value"] = self.fill_value
        return params

    def set_params(self, **parameters: Any) -> Self:
        """Set parameters for this element.

        Parameters
        ----------
        parameters: Any
            Parameter dict.

        Returns
        -------
        Self
            The instance itself.

        """
        parameter_copy = dict(parameters)
        if "error_filter_id" in parameter_copy:
            self.error_filter_id = str(parameter_copy.pop("error_filter_id"))
        if "fill_value" in parameter_copy:
            self.fill_value = parameter_copy.pop("fill_value")
        super().set_params(**parameter_copy)
        return self

    @property
    def error_filter(self) -> ErrorFilter:
        """Get the ErrorFilter connected to this FilterReinserter.

        Raises
        ------
        ValueError
            If the ErrorFilter is not set.

        """
        if self._error_filter is None:
            raise ValueError("ErrorFilter not set")
        return self._error_filter

    @error_filter.setter
    def error_filter(self, error_filter: ErrorFilter) -> None:
        """Set the ErrorFilter.

        Parameters
        ----------
        error_filter: ErrorFilter
            ErrorFilter to set.

        """
        self._error_filter = error_filter

    def select_error_filter(self, error_filter_list: list[ErrorFilter]) -> Self:
        """Select the ErrorFilter from a list of ErrorFilters.

        Parameters
        ----------
        error_filter_list: list[ErrorFilter]
            List of ErrorFilters to select from.

        Raises
        ------
        ValueError
            If the ErrorFilter with the given id is not found in the list.

        Returns
        -------
        Self
            FilterReinserter with updated ErrorFilter.

        """
        for error_filter in error_filter_list:
            if error_filter.uuid == self.error_filter_id:
                self.error_filter = error_filter
                break
        else:
            raise ValueError(f"ErrorFilter with id {self.error_filter_id} not found")
        return self

    @staticmethod
    def _validate_input_values(values: TypeFixedVarSeq) -> None:
        """Validate the input values.

        Parameters
        ----------
        values: TypeFixedVarSeq
            Values to be checked.

        Raises
        ------
        TypeError
            If values is not a list, numpy array or pandas Series.

        """
        if not isinstance(values, (list, np.ndarray, pd.Series)):
            raise TypeError(
                "Values must be a list, numpy array or pandas Series. "
                f"Received: {type(values)}",
            )

    # pylint: disable=unused-argument
    def fit(
        self,
        values: TypeFixedVarSeq,
        labels: Any = None,  # noqa: ARG002
        **params: Any,  # noqa: ARG002
    ) -> Self:
        """Fit to input values.

        Only for compatibility with sklearn Pipelines.

        Parameters
        ----------
        values: TypeFixedVarSeq
            Values used for fitting.
        labels: Any
            Label used for fitting. (Not used, but for compatibility with sklearn)
        **params: Any
            Additional keyword arguments. (Not used)

        Returns
        -------
        Self
            Fitted FilterReinserter.

        """
        self._validate_input_values(values)
        return self

    # pylint: disable=unused-argument
    def fit_transform(
        self,
        values: TypeFixedVarSeq,
        labels: Any = None,  # noqa: ARG002
        **params: Any,  # noqa: ARG002
    ) -> TypeFixedVarSeq:
        """Transform values and return a list without the Invalid values.

        So far fit does nothing and hence is only called for consitency.

        Parameters
        ----------
        values: TypeFixedVarSeq
            Iterable to which element is fitted and which is subsequently transformed.
        labels: Any
            Label used for fitting. (Not used, but for compatibility with sklearn)
        **params: Any
            Additional keyword arguments. (Not used)

        Returns
        -------
        TypeFixedVarSeq
            Iterable where invalid instances were removed.

        """
        self.fit(values)
        return self.transform(values)

    def transform_single(self, value: Any) -> Any:
        """Transform a single value.

        Parameters
        ----------
        value: Any
            Value to be transformed.

        Returns
        -------
        Any
            Transformed value.

        """
        return self.pretransform_single(value)

    def pretransform_single(self, value: Any) -> Any:
        """Transform a single value.

        Parameters
        ----------
        value: Any
            Value to be transformed.

        Returns
        -------
        Any
            Transformed value.

        """
        if (
            isinstance(value, RemovedInstance)
            and value.filter_element_id == self.error_filter.uuid
        ):
            return self.fill_value
        return value

    def transform(
        self,
        values: TypeFixedVarSeq,
        **_params: Any,
    ) -> TypeFixedVarSeq:
        """Transform iterable of values by removing invalid instances.

        IMPORTANT: Changes number of elements in the iterable.

        Parameters
        ----------
        values: TypeFixedVarSeq
            Iterable of which according invalid instances are removed.
        **_params: Any
            Additional keyword arguments.

        Raises
        ------
        ValueError
            If the length of the values does not match the length of the values in fit.

        Returns
        -------
        TypeFixedVarSeq
            Iterable where invalid instances were removed.

        """
        self._validate_input_values(values)
        if len(values) != self.error_filter.n_total - len(
            self.error_filter.error_indices,
        ):
            expected_length = self.error_filter.n_total - len(
                self.error_filter.error_indices,
            )
            raise ValueError(
                "Length of values does not match length of values in fit. "
                f"Expected: {expected_length} - Received :{len(values)}",
            )
        return self.fill_with_dummy(values)

    def _fill_list(self, list_to_fill: Sequence[_S]) -> Sequence[_S | _T]:
        """Fill a list with dummy values.

        Parameters
        ----------
        list_to_fill: list[Number]
            List to fill with dummy values.

        Raises
        ------
        AssertionError
            If the length of the list does not match the expected length.

        Returns
        -------
        list[Number]
            List where dummy values were inserted to replace instances which could not
            be processed.

        """
        filled_list: list[_S | _T] = []
        next_value_pos = 0
        for index in range(len(list_to_fill) + len(self.error_filter.error_indices)):
            if index in self.error_filter.error_indices:
                filled_list.append(self.fill_value)
            else:
                filled_list.append(list_to_fill[next_value_pos])
                next_value_pos += 1
        if len(list_to_fill) != next_value_pos:
            raise AssertionError(
                "Length of list does not match length of values in fit",
            )
        return filled_list

    def _fill_numpy_arr(self, value_array: npt.NDArray[Any]) -> npt.NDArray[Any]:
        """Fill a numpy array with dummy values.

        Parameters
        ----------
        value_array: npt.NDArray[Any]
            Numpy array to fill with dummy values.

        Returns
        -------
        npt.NDArray[Any]
            Numpy array where unprocessable values are replaced by dummy values.

        """
        fill_value = self.fill_value
        output_shape = list(value_array.shape)
        output_shape[0] += len(self.error_filter.error_indices)
        has_value_indices = np.ones(output_shape[0], dtype=bool)
        has_value_indices[self.error_filter.error_indices] = False

        try:
            dtype = np.common_type(value_array, np.array([self.fill_value]))
        except TypeError:
            dtype = np.object_

        output_matrix: npt.NDArray[Any]
        output_matrix = np.full(output_shape, fill_value, dtype=dtype)
        output_matrix[has_value_indices, ...] = value_array
        return output_matrix

    def fill_with_dummy(
        self,
        value_container: AnyVarSeq,
    ) -> AnyVarSeq:
        """Insert dummy values at the positions in the value container.

        Parameters
        ----------
        value_container: TypeFixedVarSeq
            Iterable to fill with dummy values.

        Raises
        ------
        TypeError
            If value_container is not a list or numpy array.

        Returns
        -------
        AnyVarSeq
            Iterable where unprocessable values are replaced by dummy values.

        """
        if isinstance(value_container, list):
            return self._fill_list(value_container)  # type: ignore
        if isinstance(value_container, np.ndarray):
            return self._fill_numpy_arr(value_container)  # type: ignore
        raise TypeError(f"Unexpected Type: {type(value_container)}")<|MERGE_RESOLUTION|>--- conflicted
+++ resolved
@@ -2,17 +2,12 @@
 
 from __future__ import annotations
 
-<<<<<<< HEAD
-from collections.abc import Iterable, Sequence
-from typing import Any, Generic, Self, TypeVar
-=======
 from typing import TYPE_CHECKING, Any, Generic, TypeVar
 
 try:
     from typing import Self  # type: ignore[attr-defined]
 except ImportError:
-    from typing_extensions import Self
->>>>>>> 90933ef8
+    from typing import Self
 
 
 import numpy as np
