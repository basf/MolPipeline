"""Class for Transforming SDF-strings to rdkit molecules."""

from __future__ import annotations

<<<<<<< HEAD
=======
from typing import TYPE_CHECKING, Any

try:
    from typing import Self  # type: ignore[attr-defined]
except ImportError:
    from typing_extensions import Self

>>>>>>> d858edd5
import copy
from typing import Any, Literal, Self

from rdkit import Chem

from molpipeline.abstract_pipeline_elements.any2mol.string2mol import (
    StringToMolPipelineElement as _StringToMolPipelineElement,
)
from molpipeline.abstract_pipeline_elements.core import InvalidInstance

if TYPE_CHECKING:
    from molpipeline.utils.molpipeline_types import OptionalMol


class SDFToMol(_StringToMolPipelineElement):
    """PipelineElement transforming a list of SDF strings to mol_objects."""

    identifier: Literal["smiles"] | None

    def __init__(
        self,
        identifier: Literal["smiles"] | None = "smiles",
        name: str = "SDF2Mol",
        n_jobs: int = 1,
        uuid: str | None = None,
    ) -> None:
        """Initialize SDFToMol.

        Parameters
        ----------
<<<<<<< HEAD
        identifier: Literal["smiles"] | None, default='smiles'
            Method of assigning identifiers to molecules.
            If None, no identifier is assigned.
=======
        identifier: str, default='enumerate'
            Method of assigning identifiers to molecules. Per default, an increasing
            integer count is assigned to each molecule. If 'smiles' is chosen, the
            identifier is the SMILES representation of the molecule.
>>>>>>> d858edd5
        name: str, default='SDF2Mol'
            Name of PipelineElement
        n_jobs: int, default=1
            Number of cores used for processing.
        uuid: str | None, optional
            uuid of PipelineElement, by default None

        """
        super().__init__(name=name, n_jobs=n_jobs, uuid=uuid)
        self.identifier = identifier

    def get_params(self, deep: bool = True) -> dict[str, Any]:
        """Return all parameters defining the object.

        Parameters
        ----------
        deep: bool
            If True get a deep copy of the parameters.

        Returns
        -------
        dict[str, Any]
            Dictionary containing all parameters defining the object.

        """
        params = super().get_params(deep)
        if deep:
            params["identifier"] = copy.copy(self.identifier)
        else:
            params["identifier"] = self.identifier
        return params

    def set_params(self, **parameters: Any) -> Self:
        """Set parameters of the object.

        Parameters
        ----------
        parameters: Any
            Dictionary containing all parameters defining the object.

        Returns
        -------
        Self
            SDFToMol with updated parameters.

        """
        super().set_params(**parameters)
        if "identifier" in parameters:
            self.identifier = parameters["identifier"]
        return self

    def pretransform_single(self, value: str) -> OptionalMol:
        """Transform an SDF-strings to a rdkit molecule.

        Parameters
        ----------
        value: str
            SDF-string to transform to a molecule.

        Returns
        -------
        OptionalMol
            Molecule if transformation was successful, else InvalidInstance.

        """
        if not isinstance(value, (str, bytes)):
            return InvalidInstance(
                self.uuid,
                "Invalid SDF string!",
                self.name,
            )
        supplier = Chem.SDMolSupplier()
        supplier.SetData(value)
        mol = next(supplier, None)
        if mol is None:
            return InvalidInstance(
                self.uuid,
                "Invalid SDF string!",
                self.name,
            )
        if self.identifier == "smiles":
            mol.SetProp("identifier", Chem.MolToSmiles(mol))
        return mol<|MERGE_RESOLUTION|>--- conflicted
+++ resolved
@@ -2,18 +2,8 @@
 
 from __future__ import annotations
 
-<<<<<<< HEAD
-=======
-from typing import TYPE_CHECKING, Any
-
-try:
-    from typing import Self  # type: ignore[attr-defined]
-except ImportError:
-    from typing_extensions import Self
-
->>>>>>> d858edd5
 import copy
-from typing import Any, Literal, Self
+from typing import TYPE_CHECKING, Any, Literal, Self
 
 from rdkit import Chem
 
@@ -42,16 +32,9 @@
 
         Parameters
         ----------
-<<<<<<< HEAD
         identifier: Literal["smiles"] | None, default='smiles'
             Method of assigning identifiers to molecules.
             If None, no identifier is assigned.
-=======
-        identifier: str, default='enumerate'
-            Method of assigning identifiers to molecules. Per default, an increasing
-            integer count is assigned to each molecule. If 'smiles' is chosen, the
-            identifier is the SMILES representation of the molecule.
->>>>>>> d858edd5
         name: str, default='SDF2Mol'
             Name of PipelineElement
         n_jobs: int, default=1
